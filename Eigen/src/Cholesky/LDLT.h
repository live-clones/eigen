--- conflicted
+++ resolved
@@ -194,11 +194,7 @@
   {
     // Find largest diagonal element
     int index_of_biggest_in_corner;
-<<<<<<< HEAD
-    biggest_in_corner = m_matrix.diagonal().end(size-j).cwiseAbs()
-=======
-    biggest_in_corner = m_matrix.diagonal().tail(size-j).cwise().abs()
->>>>>>> 51b8f014
+    biggest_in_corner = m_matrix.diagonal().tail(size-j).cwiseAbs()
                        .maxCoeff(&index_of_biggest_in_corner);
     index_of_biggest_in_corner += j;
 
