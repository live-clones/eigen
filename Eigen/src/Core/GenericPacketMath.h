// This file is part of Eigen, a lightweight C++ template library
// for linear algebra.
//
// Copyright (C) 2008 Gael Guennebaud <gael.guennebaud@inria.fr>
// Copyright (C) 2006-2008 Benoit Jacob <jacob.benoit.1@gmail.com>
//
// This Source Code Form is subject to the terms of the Mozilla
// Public License v. 2.0. If a copy of the MPL was not distributed
// with this file, You can obtain one at http://mozilla.org/MPL/2.0/.

#ifndef EIGEN_GENERIC_PACKET_MATH_H
#define EIGEN_GENERIC_PACKET_MATH_H

namespace Eigen {

namespace internal {

/** \internal
  * \file GenericPacketMath.h
  *
  * Default implementation for types not supported by the vectorization.
  * In practice these functions are provided to make easier the writing
  * of generic vectorized code.
  */

#ifndef EIGEN_DEBUG_ALIGNED_LOAD
#define EIGEN_DEBUG_ALIGNED_LOAD
#endif

#ifndef EIGEN_DEBUG_UNALIGNED_LOAD
#define EIGEN_DEBUG_UNALIGNED_LOAD
#endif

#ifndef EIGEN_DEBUG_ALIGNED_STORE
#define EIGEN_DEBUG_ALIGNED_STORE
#endif

#ifndef EIGEN_DEBUG_UNALIGNED_STORE
#define EIGEN_DEBUG_UNALIGNED_STORE
#endif

struct default_packet_traits
{
  enum {
    HasAdd    = 1,
    HasSub    = 1,
    HasMul    = 1,
    HasNegate = 1,
    HasAbs    = 1,
    HasAbs2   = 1,
    HasMin    = 1,
    HasMax    = 1,
    HasConj   = 1,
    HasSetLinear = 1,

    HasDiv    = 0,
    HasSqrt   = 0,
    HasExp    = 0,
    HasLog    = 0,
    HasPow    = 0,

    HasSin    = 0,
    HasCos    = 0,
    HasTan    = 0,
    HasASin   = 0,
    HasACos   = 0,
    HasATan   = 0
  };
};

template<typename T> struct packet_traits : default_packet_traits
{
  typedef T type;
  enum {
    Vectorizable = 0,
    size = 1,
    AlignedOnScalar = 0
  };
  enum {
    HasAdd    = 0,
    HasSub    = 0,
    HasMul    = 0,
    HasNegate = 0,
    HasAbs    = 0,
    HasAbs2   = 0,
    HasMin    = 0,
    HasMax    = 0,
    HasConj   = 0,
    HasSetLinear = 0
  };
};

/** \internal \returns a + b (coeff-wise) */
template<typename Packet> EIGEN_DEVICE_FUNC inline Packet
padd(const Packet& a,
        const Packet& b) { return a+b; }

/** \internal \returns a - b (coeff-wise) */
template<typename Packet> EIGEN_DEVICE_FUNC inline Packet
psub(const Packet& a,
        const Packet& b) { return a-b; }

/** \internal \returns -a (coeff-wise) */
template<typename Packet> EIGEN_DEVICE_FUNC inline Packet
pnegate(const Packet& a) { return -a; }

/** \internal \returns conj(a) (coeff-wise) */
<<<<<<< HEAD
template<typename Packet> EIGEN_DEVICE_FUNC inline Packet
pconj(const Packet& a) { return conj(a); }
=======
template<typename Packet> inline Packet
pconj(const Packet& a) { return numext::conj(a); }
>>>>>>> 20e535e1

/** \internal \returns a * b (coeff-wise) */
template<typename Packet> EIGEN_DEVICE_FUNC inline Packet
pmul(const Packet& a,
        const Packet& b) { return a*b; }

/** \internal \returns a / b (coeff-wise) */
template<typename Packet> EIGEN_DEVICE_FUNC inline Packet
pdiv(const Packet& a,
        const Packet& b) { return a/b; }

/** \internal \returns the min of \a a and \a b  (coeff-wise) */
template<typename Packet> EIGEN_DEVICE_FUNC inline Packet
pmin(const Packet& a,
        const Packet& b) { EIGEN_USING_STD_MATH(min); return (min)(a, b); }

/** \internal \returns the max of \a a and \a b  (coeff-wise) */
template<typename Packet> EIGEN_DEVICE_FUNC inline Packet
pmax(const Packet& a,
        const Packet& b) { EIGEN_USING_STD_MATH(max); return (max)(a, b); }

/** \internal \returns the absolute value of \a a */
template<typename Packet> EIGEN_DEVICE_FUNC inline Packet
pabs(const Packet& a) { using std::abs; return abs(a); }

/** \internal \returns the bitwise and of \a a and \a b */
template<typename Packet> EIGEN_DEVICE_FUNC inline Packet
pand(const Packet& a, const Packet& b) { return a & b; }

/** \internal \returns the bitwise or of \a a and \a b */
template<typename Packet> EIGEN_DEVICE_FUNC inline Packet
por(const Packet& a, const Packet& b) { return a | b; }

/** \internal \returns the bitwise xor of \a a and \a b */
template<typename Packet> EIGEN_DEVICE_FUNC inline Packet
pxor(const Packet& a, const Packet& b) { return a ^ b; }

/** \internal \returns the bitwise andnot of \a a and \a b */
template<typename Packet> EIGEN_DEVICE_FUNC inline Packet
pandnot(const Packet& a, const Packet& b) { return a & (!b); }

/** \internal \returns a packet version of \a *from, from must be 16 bytes aligned */
template<typename Packet> EIGEN_DEVICE_FUNC inline Packet
pload(const typename unpacket_traits<Packet>::type* from) { return *from; }

/** \internal \returns a packet version of \a *from, (un-aligned load) */
template<typename Packet> EIGEN_DEVICE_FUNC inline Packet
ploadu(const typename unpacket_traits<Packet>::type* from) { return *from; }

/** \internal \returns a packet with elements of \a *from duplicated.
  * For instance, for a packet of 8 elements, 4 scalar will be read from \a *from and
  * duplicated to form: {from[0],from[0],from[1],from[1],,from[2],from[2],,from[3],from[3]}
  * Currently, this function is only used for scalar * complex products.
 */
template<typename Packet> EIGEN_DEVICE_FUNC inline Packet
ploaddup(const typename unpacket_traits<Packet>::type* from) { return *from; }

/** \internal \returns a packet with constant coefficients \a a, e.g.: (a,a,a,a) */
template<typename Packet> EIGEN_DEVICE_FUNC inline Packet
pset1(const typename unpacket_traits<Packet>::type& a) { return a; }

/** \internal \brief Returns a packet with coefficients (a,a+1,...,a+packet_size-1). */
template<typename Scalar> inline typename packet_traits<Scalar>::type
plset(const Scalar& a) { return a; }

/** \internal copy the packet \a from to \a *to, \a to must be 16 bytes aligned */
template<typename Scalar, typename Packet> EIGEN_DEVICE_FUNC inline void pstore(Scalar* to, const Packet& from)
{ (*to) = from; }

/** \internal copy the packet \a from to \a *to, (un-aligned store) */
template<typename Scalar, typename Packet> EIGEN_DEVICE_FUNC inline void pstoreu(Scalar* to, const Packet& from)
{ (*to) = from; }

/** \internal tries to do cache prefetching of \a addr */
template<typename Scalar> inline void prefetch(const Scalar* addr)
{
#if !defined(_MSC_VER)
__builtin_prefetch(addr);
#endif
}

/** \internal \returns the first element of a packet */
template<typename Packet> EIGEN_DEVICE_FUNC inline typename unpacket_traits<Packet>::type pfirst(const Packet& a)
{ return a; }

/** \internal \returns a packet where the element i contains the sum of the packet of \a vec[i] */
template<typename Packet> EIGEN_DEVICE_FUNC inline Packet
preduxp(const Packet* vecs) { return vecs[0]; }

/** \internal \returns the sum of the elements of \a a*/
template<typename Packet> EIGEN_DEVICE_FUNC inline typename unpacket_traits<Packet>::type predux(const Packet& a)
{ return a; }

/** \internal \returns the product of the elements of \a a*/
template<typename Packet> EIGEN_DEVICE_FUNC inline typename unpacket_traits<Packet>::type predux_mul(const Packet& a)
{ return a; }

/** \internal \returns the min of the elements of \a a*/
template<typename Packet> EIGEN_DEVICE_FUNC inline typename unpacket_traits<Packet>::type predux_min(const Packet& a)
{ return a; }

/** \internal \returns the max of the elements of \a a*/
template<typename Packet> EIGEN_DEVICE_FUNC inline typename unpacket_traits<Packet>::type predux_max(const Packet& a)
{ return a; }

/** \internal \returns the reversed elements of \a a*/
template<typename Packet> EIGEN_DEVICE_FUNC inline Packet preverse(const Packet& a)
{ return a; }


/** \internal \returns \a a with real and imaginary part flipped (for complex type only) */
template<typename Packet> EIGEN_DEVICE_FUNC inline Packet pcplxflip(const Packet& a)
{
  // FIXME: uncomment the following in case we drop the internal imag and real functions.
//   using std::imag;
//   using std::real;
  return Packet(imag(a),real(a));
}

/**************************
* Special math functions
***************************/

/** \internal \returns the sine of \a a (coeff-wise) */
template<typename Packet> EIGEN_DECLARE_FUNCTION_ALLOWING_MULTIPLE_DEFINITIONS
Packet psin(const Packet& a) { using std::sin; return sin(a); }

/** \internal \returns the cosine of \a a (coeff-wise) */
template<typename Packet> EIGEN_DECLARE_FUNCTION_ALLOWING_MULTIPLE_DEFINITIONS
Packet pcos(const Packet& a) { using std::cos; return cos(a); }

/** \internal \returns the tan of \a a (coeff-wise) */
template<typename Packet> EIGEN_DECLARE_FUNCTION_ALLOWING_MULTIPLE_DEFINITIONS
Packet ptan(const Packet& a) { using std::tan; return tan(a); }

/** \internal \returns the arc sine of \a a (coeff-wise) */
template<typename Packet> EIGEN_DECLARE_FUNCTION_ALLOWING_MULTIPLE_DEFINITIONS
Packet pasin(const Packet& a) { using std::asin; return asin(a); }

/** \internal \returns the arc cosine of \a a (coeff-wise) */
template<typename Packet> EIGEN_DECLARE_FUNCTION_ALLOWING_MULTIPLE_DEFINITIONS
Packet pacos(const Packet& a) { using std::acos; return acos(a); }

/** \internal \returns the exp of \a a (coeff-wise) */
template<typename Packet> EIGEN_DECLARE_FUNCTION_ALLOWING_MULTIPLE_DEFINITIONS
Packet pexp(const Packet& a) { using std::exp; return exp(a); }

/** \internal \returns the log of \a a (coeff-wise) */
template<typename Packet> EIGEN_DECLARE_FUNCTION_ALLOWING_MULTIPLE_DEFINITIONS
Packet plog(const Packet& a) { using std::log; return log(a); }

/** \internal \returns the square-root of \a a (coeff-wise) */
template<typename Packet> EIGEN_DECLARE_FUNCTION_ALLOWING_MULTIPLE_DEFINITIONS
Packet psqrt(const Packet& a) { using std::sqrt; return sqrt(a); }

/***************************************************************************
* The following functions might not have to be overwritten for vectorized types
***************************************************************************/

/** \internal copy a packet with constant coeficient \a a (e.g., [a,a,a,a]) to \a *to. \a to must be 16 bytes aligned */
// NOTE: this function must really be templated on the packet type (think about different packet types for the same scalar type)
template<typename Packet>
inline void pstore1(typename unpacket_traits<Packet>::type* to, const typename unpacket_traits<Packet>::type& a)
{
  pstore(to, pset1<Packet>(a));
}

/** \internal \returns a * b + c (coeff-wise) */
template<typename Packet> EIGEN_DEVICE_FUNC inline Packet
pmadd(const Packet&  a,
         const Packet&  b,
         const Packet&  c)
{ return padd(pmul(a, b),c); }

/** \internal \returns a packet version of \a *from.
  * If LoadMode equals #Aligned, \a from must be 16 bytes aligned */
template<typename Packet, int LoadMode>
inline Packet ploadt(const typename unpacket_traits<Packet>::type* from)
{
  if(LoadMode == Aligned)
    return pload<Packet>(from);
  else
    return ploadu<Packet>(from);
}

/** \internal copy the packet \a from to \a *to.
  * If StoreMode equals #Aligned, \a to must be 16 bytes aligned */
template<typename Scalar, typename Packet, int LoadMode>
inline void pstoret(Scalar* to, const Packet& from)
{
  if(LoadMode == Aligned)
    pstore(to, from);
  else
    pstoreu(to, from);
}

/** \internal default implementation of palign() allowing partial specialization */
template<int Offset,typename PacketType>
struct palign_impl
{
  // by default data are aligned, so there is nothing to be done :)
  static inline void run(PacketType&, const PacketType&) {}
};

/** \internal update \a first using the concatenation of the packet_size minus \a Offset last elements
  * of \a first and \a Offset first elements of \a second.
  * 
  * This function is currently only used to optimize matrix-vector products on unligned matrices.
  * It takes 2 packets that represent a contiguous memory array, and returns a packet starting
  * at the position \a Offset. For instance, for packets of 4 elements, we have:
  *  Input:
  *  - first = {f0,f1,f2,f3}
  *  - second = {s0,s1,s2,s3}
  * Output: 
  *   - if Offset==0 then {f0,f1,f2,f3}
  *   - if Offset==1 then {f1,f2,f3,s0}
  *   - if Offset==2 then {f2,f3,s0,s1}
  *   - if Offset==3 then {f3,s0,s1,s3}
  */
template<int Offset,typename PacketType>
inline void palign(PacketType& first, const PacketType& second)
{
  palign_impl<Offset,PacketType>::run(first,second);
}

/***************************************************************************
* Fast complex products (GCC generates a function call which is very slow)
***************************************************************************/

// Eigen+CUDA does not support complexes.
#ifndef __CUDACC__

template<> inline std::complex<float> pmul(const std::complex<float>& a, const std::complex<float>& b)
{ return std::complex<float>(real(a)*real(b) - imag(a)*imag(b), imag(a)*real(b) + real(a)*imag(b)); }

template<> inline std::complex<double> pmul(const std::complex<double>& a, const std::complex<double>& b)
{ return std::complex<double>(real(a)*real(b) - imag(a)*imag(b), imag(a)*real(b) + real(a)*imag(b)); }

#endif

} // end namespace internal

} // end namespace Eigen

#endif // EIGEN_GENERIC_PACKET_MATH_H
<|MERGE_RESOLUTION|>--- conflicted
+++ resolved
@@ -105,13 +105,9 @@
 pnegate(const Packet& a) { return -a; }
 
 /** \internal \returns conj(a) (coeff-wise) */
-<<<<<<< HEAD
-template<typename Packet> EIGEN_DEVICE_FUNC inline Packet
-pconj(const Packet& a) { return conj(a); }
-=======
-template<typename Packet> inline Packet
+
+template<typename Packet> EIGEN_DEVICE_FUNC inline Packet
 pconj(const Packet& a) { return numext::conj(a); }
->>>>>>> 20e535e1
 
 /** \internal \returns a * b (coeff-wise) */
 template<typename Packet> EIGEN_DEVICE_FUNC inline Packet
