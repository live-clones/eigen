// This file is part of Eigen, a lightweight C++ template library
// for linear algebra.
//
// Copyright (C) 2014 Benoit Steiner (benoit.steiner.goog@gmail.com)
//
// This Source Code Form is subject to the terms of the Mozilla
// Public License v. 2.0. If a copy of the MPL was not distributed
// with this file, You can obtain one at http://mozilla.org/MPL/2.0/.

#ifndef EIGEN_PACKET_MATH_AVX_H
#define EIGEN_PACKET_MATH_AVX_H

namespace Eigen {

namespace internal {

#ifndef EIGEN_CACHEFRIENDLY_PRODUCT_THRESHOLD
#define EIGEN_CACHEFRIENDLY_PRODUCT_THRESHOLD 8
#endif

#ifndef EIGEN_ARCH_DEFAULT_NUMBER_OF_REGISTERS
#define EIGEN_ARCH_DEFAULT_NUMBER_OF_REGISTERS (2*sizeof(void*))
#endif

#ifdef __FMA__
#ifndef EIGEN_HAS_SINGLE_INSTRUCTION_MADD
#define EIGEN_HAS_SINGLE_INSTRUCTION_MADD
#endif
#endif

typedef __m256  Packet8f;
typedef __m256i Packet8i;
typedef __m256d Packet4d;

template<> struct is_arithmetic<__m256>  { enum { value = true }; };
template<> struct is_arithmetic<__m256i> { enum { value = true }; };
template<> struct is_arithmetic<__m256d> { enum { value = true }; };

#define _EIGEN_DECLARE_CONST_Packet8f(NAME,X) \
  const Packet8f p8f_##NAME = pset1<Packet8f>(X)

#define _EIGEN_DECLARE_CONST_Packet4d(NAME,X) \
  const Packet4d p4d_##NAME = pset1<Packet4d>(X)

#define _EIGEN_DECLARE_CONST_Packet8f_FROM_INT(NAME,X) \
  const Packet8f p8f_##NAME = (__m256)pset1<Packet8i>(X)

#define _EIGEN_DECLARE_CONST_Packet8i(NAME,X) \
  const Packet8i p8i_##NAME = pset1<Packet8i>(X)


template<> struct packet_traits<float>  : default_packet_traits
{
  typedef Packet8f type;
  typedef Packet4f half;
  enum {
    Vectorizable = 1,
    AlignedOnScalar = 1,
    size=8,
    HasHalfPacket = 1,

    HasDiv  = 1,
    HasSin  = 1,
    HasCos  = 0,
<<<<<<< HEAD
    HasLog  = 1,
    HasExp  = 1,
    HasSqrt = 1
=======
    HasLog  = 0,
    HasExp  = 0,
    HasSqrt = 0,
    HasBlend = 1
>>>>>>> e972b55e
  };
};
template<> struct packet_traits<double> : default_packet_traits
{
  typedef Packet4d type;
  typedef Packet2d half;
  enum {
    Vectorizable = 1,
    AlignedOnScalar = 1,
    size=4,
    HasHalfPacket = 1,

    HasDiv  = 1,
    HasExp  = 0,
<<<<<<< HEAD
    HasSqrt = 1
=======
    HasBlend = 1
>>>>>>> e972b55e
  };
};

/* Proper support for integers is only provided by AVX2. In the meantime, we'll
   use SSE instructions and packets to deal with integers.
template<> struct packet_traits<int>    : default_packet_traits
{
  typedef Packet8i type;
  enum {
    Vectorizable = 1,
    AlignedOnScalar = 1,
    size=8
  };
};
*/

template<> struct unpacket_traits<Packet8f> { typedef float  type; typedef Packet4f half; enum {size=8}; };
template<> struct unpacket_traits<Packet4d> { typedef double type; typedef Packet2d half; enum {size=4}; };
template<> struct unpacket_traits<Packet8i> { typedef int    type; typedef Packet4i half; enum {size=8}; };

template<> EIGEN_STRONG_INLINE Packet8f pset1<Packet8f>(const float&  from) { return _mm256_set1_ps(from); }
template<> EIGEN_STRONG_INLINE Packet4d pset1<Packet4d>(const double& from) { return _mm256_set1_pd(from); }
template<> EIGEN_STRONG_INLINE Packet8i pset1<Packet8i>(const int&    from) { return _mm256_set1_epi32(from); }

template<> EIGEN_STRONG_INLINE Packet8f pload1<Packet8f>(const float*  from) { return _mm256_broadcast_ss(from); }
template<> EIGEN_STRONG_INLINE Packet4d pload1<Packet4d>(const double* from) { return _mm256_broadcast_sd(from); }

template<> EIGEN_STRONG_INLINE Packet8f plset<float>(const float& a) { return _mm256_add_ps(_mm256_set1_ps(a), _mm256_set_ps(7.0,6.0,5.0,4.0,3.0,2.0,1.0,0.0)); }
template<> EIGEN_STRONG_INLINE Packet4d plset<double>(const double& a) { return _mm256_add_pd(_mm256_set1_pd(a), _mm256_set_pd(3.0,2.0,1.0,0.0)); }

template<> EIGEN_STRONG_INLINE Packet8f padd<Packet8f>(const Packet8f& a, const Packet8f& b) { return _mm256_add_ps(a,b); }
template<> EIGEN_STRONG_INLINE Packet4d padd<Packet4d>(const Packet4d& a, const Packet4d& b) { return _mm256_add_pd(a,b); }

template<> EIGEN_STRONG_INLINE Packet8f psub<Packet8f>(const Packet8f& a, const Packet8f& b) { return _mm256_sub_ps(a,b); }
template<> EIGEN_STRONG_INLINE Packet4d psub<Packet4d>(const Packet4d& a, const Packet4d& b) { return _mm256_sub_pd(a,b); }

template<> EIGEN_STRONG_INLINE Packet8f pnegate(const Packet8f& a)
{
  return _mm256_sub_ps(_mm256_set1_ps(0.0),a);
}
template<> EIGEN_STRONG_INLINE Packet4d pnegate(const Packet4d& a)
{
  return _mm256_sub_pd(_mm256_set1_pd(0.0),a);
}

template<> EIGEN_STRONG_INLINE Packet8f pconj(const Packet8f& a) { return a; }
template<> EIGEN_STRONG_INLINE Packet4d pconj(const Packet4d& a) { return a; }
template<> EIGEN_STRONG_INLINE Packet8i pconj(const Packet8i& a) { return a; }

template<> EIGEN_STRONG_INLINE Packet8f pmul<Packet8f>(const Packet8f& a, const Packet8f& b) { return _mm256_mul_ps(a,b); }
template<> EIGEN_STRONG_INLINE Packet4d pmul<Packet4d>(const Packet4d& a, const Packet4d& b) { return _mm256_mul_pd(a,b); }


template<> EIGEN_STRONG_INLINE Packet8f pdiv<Packet8f>(const Packet8f& a, const Packet8f& b) { return _mm256_div_ps(a,b); }
template<> EIGEN_STRONG_INLINE Packet4d pdiv<Packet4d>(const Packet4d& a, const Packet4d& b) { return _mm256_div_pd(a,b); }
template<> EIGEN_STRONG_INLINE Packet8i pdiv<Packet8i>(const Packet8i& /*a*/, const Packet8i& /*b*/)
{ eigen_assert(false && "packet integer division are not supported by AVX");
  return pset1<Packet8i>(0);
}

#ifdef __FMA__
template<> EIGEN_STRONG_INLINE Packet8f pmadd(const Packet8f& a, const Packet8f& b, const Packet8f& c) {
#if EIGEN_COMP_GNUC || EIGEN_COMP_CLANG
  // clang stupidly generates a vfmadd213ps instruction plus some vmovaps on registers,
  // and gcc stupidly generates a vfmadd132ps instruction,
  // so let's enforce it to generate a vfmadd231ps instruction since the most common use case is to accumulate
  // the result of the product.
  Packet8f res = c;
  __asm__("vfmadd231ps %[a], %[b], %[c]" : [c] "+x" (res) : [a] "x" (a), [b] "x" (b));
  return res;
#else
  return _mm256_fmadd_ps(a,b,c);
#endif
}
template<> EIGEN_STRONG_INLINE Packet4d pmadd(const Packet4d& a, const Packet4d& b, const Packet4d& c) {
#if EIGEN_COMP_GNUC || EIGEN_COMP_CLANG
  // see above
  Packet4d res = c;
  __asm__("vfmadd231pd %[a], %[b], %[c]" : [c] "+x" (res) : [a] "x" (a), [b] "x" (b));
  return res;
#else
  return _mm256_fmadd_pd(a,b,c);
#endif
}
#endif

template<> EIGEN_STRONG_INLINE Packet8f pmin<Packet8f>(const Packet8f& a, const Packet8f& b) { return _mm256_min_ps(a,b); }
template<> EIGEN_STRONG_INLINE Packet4d pmin<Packet4d>(const Packet4d& a, const Packet4d& b) { return _mm256_min_pd(a,b); }

template<> EIGEN_STRONG_INLINE Packet8f pmax<Packet8f>(const Packet8f& a, const Packet8f& b) { return _mm256_max_ps(a,b); }
template<> EIGEN_STRONG_INLINE Packet4d pmax<Packet4d>(const Packet4d& a, const Packet4d& b) { return _mm256_max_pd(a,b); }

template<> EIGEN_STRONG_INLINE Packet8f pand<Packet8f>(const Packet8f& a, const Packet8f& b) { return _mm256_and_ps(a,b); }
template<> EIGEN_STRONG_INLINE Packet4d pand<Packet4d>(const Packet4d& a, const Packet4d& b) { return _mm256_and_pd(a,b); }

template<> EIGEN_STRONG_INLINE Packet8f por<Packet8f>(const Packet8f& a, const Packet8f& b) { return _mm256_or_ps(a,b); }
template<> EIGEN_STRONG_INLINE Packet4d por<Packet4d>(const Packet4d& a, const Packet4d& b) { return _mm256_or_pd(a,b); }

template<> EIGEN_STRONG_INLINE Packet8f pxor<Packet8f>(const Packet8f& a, const Packet8f& b) { return _mm256_xor_ps(a,b); }
template<> EIGEN_STRONG_INLINE Packet4d pxor<Packet4d>(const Packet4d& a, const Packet4d& b) { return _mm256_xor_pd(a,b); }

template<> EIGEN_STRONG_INLINE Packet8f pandnot<Packet8f>(const Packet8f& a, const Packet8f& b) { return _mm256_andnot_ps(a,b); }
template<> EIGEN_STRONG_INLINE Packet4d pandnot<Packet4d>(const Packet4d& a, const Packet4d& b) { return _mm256_andnot_pd(a,b); }

template<> EIGEN_STRONG_INLINE Packet8f pload<Packet8f>(const float*   from) { EIGEN_DEBUG_ALIGNED_LOAD return _mm256_load_ps(from); }
template<> EIGEN_STRONG_INLINE Packet4d pload<Packet4d>(const double*  from) { EIGEN_DEBUG_ALIGNED_LOAD return _mm256_load_pd(from); }
template<> EIGEN_STRONG_INLINE Packet8i pload<Packet8i>(const int*     from) { EIGEN_DEBUG_ALIGNED_LOAD return _mm256_load_si256(reinterpret_cast<const __m256i*>(from)); }

template<> EIGEN_STRONG_INLINE Packet8f ploadu<Packet8f>(const float* from) { EIGEN_DEBUG_UNALIGNED_LOAD return _mm256_loadu_ps(from); }
template<> EIGEN_STRONG_INLINE Packet4d ploadu<Packet4d>(const double* from) { EIGEN_DEBUG_UNALIGNED_LOAD return _mm256_loadu_pd(from); }
template<> EIGEN_STRONG_INLINE Packet8i ploadu<Packet8i>(const int* from) { EIGEN_DEBUG_UNALIGNED_LOAD return _mm256_loadu_si256(reinterpret_cast<const __m256i*>(from)); }

// Loads 4 floats from memory a returns the packet {a0, a0  a1, a1, a2, a2, a3, a3}
template<> EIGEN_STRONG_INLINE Packet8f ploaddup<Packet8f>(const float* from)
{
  // TODO try to find a way to avoid the need of a temporary register
//   Packet8f tmp  = _mm256_castps128_ps256(_mm_loadu_ps(from));
//   tmp = _mm256_insertf128_ps(tmp, _mm_movehl_ps(_mm256_castps256_ps128(tmp),_mm256_castps256_ps128(tmp)), 1);
//   return _mm256_unpacklo_ps(tmp,tmp);
  
  // _mm256_insertf128_ps is very slow on Haswell, thus:
  Packet8f tmp = _mm256_broadcast_ps((const __m128*)(const void*)from);
  // mimic an "inplace" permutation of the lower 128bits using a blend
  tmp = _mm256_blend_ps(tmp,_mm256_castps128_ps256(_mm_permute_ps( _mm256_castps256_ps128(tmp), _MM_SHUFFLE(1,0,1,0))), 15);
  // then we can perform a consistent permutation on the global register to get everything in shape:
  return  _mm256_permute_ps(tmp, _MM_SHUFFLE(3,3,2,2));
}
// Loads 2 doubles from memory a returns the packet {a0, a0  a1, a1}
template<> EIGEN_STRONG_INLINE Packet4d ploaddup<Packet4d>(const double* from)
{
  Packet4d tmp = _mm256_broadcast_pd((const __m128d*)(const void*)from);
  return  _mm256_permute_pd(tmp, 3<<2);
}

// Loads 2 floats from memory a returns the packet {a0, a0  a0, a0, a1, a1, a1, a1}
template<> EIGEN_STRONG_INLINE Packet8f ploadquad<Packet8f>(const float* from)
{
  Packet8f tmp = _mm256_castps128_ps256(_mm_broadcast_ss(from));
  return _mm256_insertf128_ps(tmp, _mm_broadcast_ss(from+1), 1);
}

template<> EIGEN_STRONG_INLINE void pstore<float>(float*   to, const Packet8f& from) { EIGEN_DEBUG_ALIGNED_STORE _mm256_store_ps(to, from); }
template<> EIGEN_STRONG_INLINE void pstore<double>(double* to, const Packet4d& from) { EIGEN_DEBUG_ALIGNED_STORE _mm256_store_pd(to, from); }
template<> EIGEN_STRONG_INLINE void pstore<int>(int*       to, const Packet8i& from) { EIGEN_DEBUG_ALIGNED_STORE _mm256_storeu_si256(reinterpret_cast<__m256i*>(to), from); }

template<> EIGEN_STRONG_INLINE void pstoreu<float>(float*   to, const Packet8f& from) { EIGEN_DEBUG_UNALIGNED_STORE _mm256_storeu_ps(to, from); }
template<> EIGEN_STRONG_INLINE void pstoreu<double>(double* to, const Packet4d& from) { EIGEN_DEBUG_UNALIGNED_STORE _mm256_storeu_pd(to, from); }
template<> EIGEN_STRONG_INLINE void pstoreu<int>(int*       to, const Packet8i& from) { EIGEN_DEBUG_UNALIGNED_STORE _mm256_storeu_si256(reinterpret_cast<__m256i*>(to), from); }

// NOTE: leverage _mm256_i32gather_ps and _mm256_i32gather_pd if AVX2 instructions are available
// NOTE: for the record the following seems to be slower: return _mm256_i32gather_ps(from, _mm256_set1_epi32(stride), 4);
template<> EIGEN_DEVICE_FUNC inline Packet8f pgather<float, Packet8f>(const float* from, DenseIndex stride)
{
  return _mm256_set_ps(from[7*stride], from[6*stride], from[5*stride], from[4*stride],
                       from[3*stride], from[2*stride], from[1*stride], from[0*stride]);
}
template<> EIGEN_DEVICE_FUNC inline Packet4d pgather<double, Packet4d>(const double* from, DenseIndex stride)
{
  return _mm256_set_pd(from[3*stride], from[2*stride], from[1*stride], from[0*stride]);
}

template<> EIGEN_DEVICE_FUNC inline void pscatter<float, Packet8f>(float* to, const Packet8f& from, DenseIndex stride)
{
  __m128 low = _mm256_extractf128_ps(from, 0);
  to[stride*0] = _mm_cvtss_f32(low);
  to[stride*1] = _mm_cvtss_f32(_mm_shuffle_ps(low, low, 1));
  to[stride*2] = _mm_cvtss_f32(_mm_shuffle_ps(low, low, 2));
  to[stride*3] = _mm_cvtss_f32(_mm_shuffle_ps(low, low, 3));

  __m128 high = _mm256_extractf128_ps(from, 1);
  to[stride*4] = _mm_cvtss_f32(high);
  to[stride*5] = _mm_cvtss_f32(_mm_shuffle_ps(high, high, 1));
  to[stride*6] = _mm_cvtss_f32(_mm_shuffle_ps(high, high, 2));
  to[stride*7] = _mm_cvtss_f32(_mm_shuffle_ps(high, high, 3));
}
template<> EIGEN_DEVICE_FUNC inline void pscatter<double, Packet4d>(double* to, const Packet4d& from, DenseIndex stride)
{
  __m128d low = _mm256_extractf128_pd(from, 0);
  to[stride*0] = _mm_cvtsd_f64(low);
  to[stride*1] = _mm_cvtsd_f64(_mm_shuffle_pd(low, low, 1));
  __m128d high = _mm256_extractf128_pd(from, 1);
  to[stride*2] = _mm_cvtsd_f64(high);
  to[stride*3] = _mm_cvtsd_f64(_mm_shuffle_pd(high, high, 1));
}

template<> EIGEN_STRONG_INLINE void pstore1<Packet8f>(float* to, const float& a)
{
  Packet8f pa = pset1<Packet8f>(a);
  pstore(to, pa);
}
template<> EIGEN_STRONG_INLINE void pstore1<Packet4d>(double* to, const double& a)
{
  Packet4d pa = pset1<Packet4d>(a);
  pstore(to, pa);
}
template<> EIGEN_STRONG_INLINE void pstore1<Packet8i>(int* to, const int& a)
{
  Packet8i pa = pset1<Packet8i>(a);
  pstore(to, pa);
}

template<> EIGEN_STRONG_INLINE void prefetch<float>(const float*   addr) { _mm_prefetch((const char*)(addr), _MM_HINT_T0); }
template<> EIGEN_STRONG_INLINE void prefetch<double>(const double* addr) { _mm_prefetch((const char*)(addr), _MM_HINT_T0); }
template<> EIGEN_STRONG_INLINE void prefetch<int>(const int*       addr) { _mm_prefetch((const char*)(addr), _MM_HINT_T0); }

template<> EIGEN_STRONG_INLINE float  pfirst<Packet8f>(const Packet8f& a) {
  return _mm_cvtss_f32(_mm256_castps256_ps128(a));
}
template<> EIGEN_STRONG_INLINE double pfirst<Packet4d>(const Packet4d& a) {
  return _mm_cvtsd_f64(_mm256_castpd256_pd128(a));
}
template<> EIGEN_STRONG_INLINE int    pfirst<Packet8i>(const Packet8i& a) {
  return _mm_cvtsi128_si32(_mm256_castsi256_si128(a));
}


template<> EIGEN_STRONG_INLINE Packet8f preverse(const Packet8f& a)
{
  __m256 tmp = _mm256_shuffle_ps(a,a,0x1b);
  return _mm256_permute2f128_ps(tmp, tmp, 1);
}
template<> EIGEN_STRONG_INLINE Packet4d preverse(const Packet4d& a)
{
   __m256d tmp = _mm256_shuffle_pd(a,a,5);
  return _mm256_permute2f128_pd(tmp, tmp, 1);

  __m256d swap_halves = _mm256_permute2f128_pd(a,a,1);
    return _mm256_permute_pd(swap_halves,5);
}

// pabs should be ok
template<> EIGEN_STRONG_INLINE Packet8f pabs(const Packet8f& a)
{
  const Packet8f mask = _mm256_castsi256_ps(_mm256_setr_epi32(0x7FFFFFFF,0x7FFFFFFF,0x7FFFFFFF,0x7FFFFFFF,0x7FFFFFFF,0x7FFFFFFF,0x7FFFFFFF,0x7FFFFFFF));
  return _mm256_and_ps(a,mask);
}
template<> EIGEN_STRONG_INLINE Packet4d pabs(const Packet4d& a)
{
  const Packet4d mask = _mm256_castsi256_pd(_mm256_setr_epi32(0xFFFFFFFF,0x7FFFFFFF,0xFFFFFFFF,0x7FFFFFFF,0xFFFFFFFF,0x7FFFFFFF,0xFFFFFFFF,0x7FFFFFFF));
  return _mm256_and_pd(a,mask);
}

// preduxp should be ok
// FIXME: why is this ok? why isn't the simply implementation working as expected?
template<> EIGEN_STRONG_INLINE Packet8f preduxp<Packet8f>(const Packet8f* vecs)
{
    __m256 hsum1 = _mm256_hadd_ps(vecs[0], vecs[1]);
    __m256 hsum2 = _mm256_hadd_ps(vecs[2], vecs[3]);
    __m256 hsum3 = _mm256_hadd_ps(vecs[4], vecs[5]);
    __m256 hsum4 = _mm256_hadd_ps(vecs[6], vecs[7]);

    __m256 hsum5 = _mm256_hadd_ps(hsum1, hsum1);
    __m256 hsum6 = _mm256_hadd_ps(hsum2, hsum2);
    __m256 hsum7 = _mm256_hadd_ps(hsum3, hsum3);
    __m256 hsum8 = _mm256_hadd_ps(hsum4, hsum4);

    __m256 perm1 =  _mm256_permute2f128_ps(hsum5, hsum5, 0x23);
    __m256 perm2 =  _mm256_permute2f128_ps(hsum6, hsum6, 0x23);
    __m256 perm3 =  _mm256_permute2f128_ps(hsum7, hsum7, 0x23);
    __m256 perm4 =  _mm256_permute2f128_ps(hsum8, hsum8, 0x23);

    __m256 sum1 = _mm256_add_ps(perm1, hsum5);
    __m256 sum2 = _mm256_add_ps(perm2, hsum6);
    __m256 sum3 = _mm256_add_ps(perm3, hsum7);
    __m256 sum4 = _mm256_add_ps(perm4, hsum8);

    __m256 blend1 = _mm256_blend_ps(sum1, sum2, 0xcc);
    __m256 blend2 = _mm256_blend_ps(sum3, sum4, 0xcc);

    __m256 final = _mm256_blend_ps(blend1, blend2, 0xf0);
    return final;
}
template<> EIGEN_STRONG_INLINE Packet4d preduxp<Packet4d>(const Packet4d* vecs)
{
 Packet4d tmp0, tmp1;

  tmp0 = _mm256_hadd_pd(vecs[0], vecs[1]);
  tmp0 = _mm256_add_pd(tmp0, _mm256_permute2f128_pd(tmp0, tmp0, 1));

  tmp1 = _mm256_hadd_pd(vecs[2], vecs[3]);
  tmp1 = _mm256_add_pd(tmp1, _mm256_permute2f128_pd(tmp1, tmp1, 1));

  return _mm256_blend_pd(tmp0, tmp1, 0xC);
}

template<> EIGEN_STRONG_INLINE float predux<Packet8f>(const Packet8f& a)
{
  Packet8f tmp0 = _mm256_hadd_ps(a,_mm256_permute2f128_ps(a,a,1));
  tmp0 = _mm256_hadd_ps(tmp0,tmp0);
  return pfirst(_mm256_hadd_ps(tmp0, tmp0));
}
template<> EIGEN_STRONG_INLINE double predux<Packet4d>(const Packet4d& a)
{
  Packet4d tmp0 = _mm256_hadd_pd(a,_mm256_permute2f128_pd(a,a,1));
  return pfirst(_mm256_hadd_pd(tmp0,tmp0));
}

template<> EIGEN_STRONG_INLINE Packet4f predux4<Packet8f>(const Packet8f& a)
{
  return _mm_add_ps(_mm256_castps256_ps128(a),_mm256_extractf128_ps(a,1));
}

template<> EIGEN_STRONG_INLINE float predux_mul<Packet8f>(const Packet8f& a)
{
  Packet8f tmp;
  tmp = _mm256_mul_ps(a, _mm256_permute2f128_ps(a,a,1));
  tmp = _mm256_mul_ps(tmp, _mm256_shuffle_ps(tmp,tmp,_MM_SHUFFLE(1,0,3,2)));
  return pfirst(_mm256_mul_ps(tmp, _mm256_shuffle_ps(tmp,tmp,1)));
}
template<> EIGEN_STRONG_INLINE double predux_mul<Packet4d>(const Packet4d& a)
{
  Packet4d tmp;
  tmp = _mm256_mul_pd(a, _mm256_permute2f128_pd(a,a,1));
  return pfirst(_mm256_mul_pd(tmp, _mm256_shuffle_pd(tmp,tmp,1)));
}

template<> EIGEN_STRONG_INLINE float predux_min<Packet8f>(const Packet8f& a)
{
  Packet8f tmp = _mm256_min_ps(a, _mm256_permute2f128_ps(a,a,1));
  tmp = _mm256_min_ps(tmp, _mm256_shuffle_ps(tmp,tmp,_MM_SHUFFLE(1,0,3,2)));
  return pfirst(_mm256_min_ps(tmp, _mm256_shuffle_ps(tmp,tmp,1)));
}
template<> EIGEN_STRONG_INLINE double predux_min<Packet4d>(const Packet4d& a)
{
  Packet4d tmp = _mm256_min_pd(a, _mm256_permute2f128_pd(a,a,1));
  return pfirst(_mm256_min_pd(tmp, _mm256_shuffle_pd(tmp, tmp, 1)));
}

template<> EIGEN_STRONG_INLINE float predux_max<Packet8f>(const Packet8f& a)
{
  Packet8f tmp = _mm256_max_ps(a, _mm256_permute2f128_ps(a,a,1));
  tmp = _mm256_max_ps(tmp, _mm256_shuffle_ps(tmp,tmp,_MM_SHUFFLE(1,0,3,2)));
  return pfirst(_mm256_max_ps(tmp, _mm256_shuffle_ps(tmp,tmp,1)));
}

template<> EIGEN_STRONG_INLINE double predux_max<Packet4d>(const Packet4d& a)
{
  Packet4d tmp = _mm256_max_pd(a, _mm256_permute2f128_pd(a,a,1));
  return pfirst(_mm256_max_pd(tmp, _mm256_shuffle_pd(tmp, tmp, 1)));
}


template<int Offset>
struct palign_impl<Offset,Packet8f>
{
  static EIGEN_STRONG_INLINE void run(Packet8f& first, const Packet8f& second)
  {
    if (Offset==1)
    {
      first = _mm256_blend_ps(first, second, 1);
      Packet8f tmp = _mm256_permute_ps (first, _MM_SHUFFLE(0,3,2,1));
      first = _mm256_blend_ps(tmp, _mm256_permute2f128_ps (tmp, tmp, 1), 0x88);
    }
    else if (Offset==2)
    {
      first = _mm256_blend_ps(first, second, 3);
      Packet8f tmp = _mm256_permute_ps (first, _MM_SHUFFLE(1,0,3,2));
      first = _mm256_blend_ps(tmp, _mm256_permute2f128_ps (tmp, tmp, 1), 0xcc);
    }
    else if (Offset==3)
    {
      first = _mm256_blend_ps(first, second, 7);
      Packet8f tmp = _mm256_permute_ps (first, _MM_SHUFFLE(2,1,0,3));
      first = _mm256_blend_ps(tmp, _mm256_permute2f128_ps (tmp, tmp, 1), 0xee);
    }
    else if (Offset==4)
    {
      first = _mm256_blend_ps(first, second, 15);
      Packet8f tmp = _mm256_permute_ps (first, _MM_SHUFFLE(3,2,1,0));
      first = _mm256_permute_ps(_mm256_permute2f128_ps (tmp, tmp, 1), _MM_SHUFFLE(3,2,1,0));
    }
    else if (Offset==5)
    {
      first = _mm256_blend_ps(first, second, 31);
      first = _mm256_permute2f128_ps(first, first, 1);
      Packet8f tmp = _mm256_permute_ps (first, _MM_SHUFFLE(0,3,2,1));
      first = _mm256_permute2f128_ps(tmp, tmp, 1);
      first = _mm256_blend_ps(tmp, first, 0x88);
    }
    else if (Offset==6)
    {
      first = _mm256_blend_ps(first, second, 63);
      first = _mm256_permute2f128_ps(first, first, 1);
      Packet8f tmp = _mm256_permute_ps (first, _MM_SHUFFLE(1,0,3,2));
      first = _mm256_permute2f128_ps(tmp, tmp, 1);
      first = _mm256_blend_ps(tmp, first, 0xcc);
    }
    else if (Offset==7)
    {
      first = _mm256_blend_ps(first, second, 127);
      first = _mm256_permute2f128_ps(first, first, 1);
      Packet8f tmp = _mm256_permute_ps (first, _MM_SHUFFLE(2,1,0,3));
      first = _mm256_permute2f128_ps(tmp, tmp, 1);
      first = _mm256_blend_ps(tmp, first, 0xee);
    }
  }
};

template<int Offset>
struct palign_impl<Offset,Packet4d>
{
  static EIGEN_STRONG_INLINE void run(Packet4d& first, const Packet4d& second)
  {
    if (Offset==1)
    {
      first = _mm256_blend_pd(first, second, 1);
      __m256d tmp = _mm256_permute_pd(first, 5);
      first = _mm256_permute2f128_pd(tmp, tmp, 1);
      first = _mm256_blend_pd(tmp, first, 0xA);
    }
    else if (Offset==2)
    {
      first = _mm256_blend_pd(first, second, 3);
      first = _mm256_permute2f128_pd(first, first, 1);
    }
    else if (Offset==3)
    {
      first = _mm256_blend_pd(first, second, 7);
      __m256d tmp = _mm256_permute_pd(first, 5);
      first = _mm256_permute2f128_pd(tmp, tmp, 1);
      first = _mm256_blend_pd(tmp, first, 5);
    }
  }
};

EIGEN_DEVICE_FUNC inline void
ptranspose(PacketBlock<Packet8f,8>& kernel) {
  __m256 T0 = _mm256_unpacklo_ps(kernel.packet[0], kernel.packet[1]);
  __m256 T1 = _mm256_unpackhi_ps(kernel.packet[0], kernel.packet[1]);
  __m256 T2 = _mm256_unpacklo_ps(kernel.packet[2], kernel.packet[3]);
  __m256 T3 = _mm256_unpackhi_ps(kernel.packet[2], kernel.packet[3]);
  __m256 T4 = _mm256_unpacklo_ps(kernel.packet[4], kernel.packet[5]);
  __m256 T5 = _mm256_unpackhi_ps(kernel.packet[4], kernel.packet[5]);
  __m256 T6 = _mm256_unpacklo_ps(kernel.packet[6], kernel.packet[7]);
  __m256 T7 = _mm256_unpackhi_ps(kernel.packet[6], kernel.packet[7]);
  __m256 S0 = _mm256_shuffle_ps(T0,T2,_MM_SHUFFLE(1,0,1,0));
  __m256 S1 = _mm256_shuffle_ps(T0,T2,_MM_SHUFFLE(3,2,3,2));
  __m256 S2 = _mm256_shuffle_ps(T1,T3,_MM_SHUFFLE(1,0,1,0));
  __m256 S3 = _mm256_shuffle_ps(T1,T3,_MM_SHUFFLE(3,2,3,2));
  __m256 S4 = _mm256_shuffle_ps(T4,T6,_MM_SHUFFLE(1,0,1,0));
  __m256 S5 = _mm256_shuffle_ps(T4,T6,_MM_SHUFFLE(3,2,3,2));
  __m256 S6 = _mm256_shuffle_ps(T5,T7,_MM_SHUFFLE(1,0,1,0));
  __m256 S7 = _mm256_shuffle_ps(T5,T7,_MM_SHUFFLE(3,2,3,2));
  kernel.packet[0] = _mm256_permute2f128_ps(S0, S4, 0x20);
  kernel.packet[1] = _mm256_permute2f128_ps(S1, S5, 0x20);
  kernel.packet[2] = _mm256_permute2f128_ps(S2, S6, 0x20);
  kernel.packet[3] = _mm256_permute2f128_ps(S3, S7, 0x20);
  kernel.packet[4] = _mm256_permute2f128_ps(S0, S4, 0x31);
  kernel.packet[5] = _mm256_permute2f128_ps(S1, S5, 0x31);
  kernel.packet[6] = _mm256_permute2f128_ps(S2, S6, 0x31);
  kernel.packet[7] = _mm256_permute2f128_ps(S3, S7, 0x31);
}

EIGEN_DEVICE_FUNC inline void
ptranspose(PacketBlock<Packet8f,4>& kernel) {
  __m256 T0 = _mm256_unpacklo_ps(kernel.packet[0], kernel.packet[1]);
  __m256 T1 = _mm256_unpackhi_ps(kernel.packet[0], kernel.packet[1]);
  __m256 T2 = _mm256_unpacklo_ps(kernel.packet[2], kernel.packet[3]);
  __m256 T3 = _mm256_unpackhi_ps(kernel.packet[2], kernel.packet[3]);

  __m256 S0 = _mm256_shuffle_ps(T0,T2,_MM_SHUFFLE(1,0,1,0));
  __m256 S1 = _mm256_shuffle_ps(T0,T2,_MM_SHUFFLE(3,2,3,2));
  __m256 S2 = _mm256_shuffle_ps(T1,T3,_MM_SHUFFLE(1,0,1,0));
  __m256 S3 = _mm256_shuffle_ps(T1,T3,_MM_SHUFFLE(3,2,3,2));

  kernel.packet[0] = _mm256_permute2f128_ps(S0, S1, 0x20);
  kernel.packet[1] = _mm256_permute2f128_ps(S2, S3, 0x20);
  kernel.packet[2] = _mm256_permute2f128_ps(S0, S1, 0x31);
  kernel.packet[3] = _mm256_permute2f128_ps(S2, S3, 0x31);
}

EIGEN_DEVICE_FUNC inline void
ptranspose(PacketBlock<Packet4d,4>& kernel) {
  __m256d T0 = _mm256_shuffle_pd(kernel.packet[0], kernel.packet[1], 15);
  __m256d T1 = _mm256_shuffle_pd(kernel.packet[0], kernel.packet[1], 0);
  __m256d T2 = _mm256_shuffle_pd(kernel.packet[2], kernel.packet[3], 15);
  __m256d T3 = _mm256_shuffle_pd(kernel.packet[2], kernel.packet[3], 0);

  kernel.packet[1] = _mm256_permute2f128_pd(T0, T2, 32);
  kernel.packet[3] = _mm256_permute2f128_pd(T0, T2, 49);
  kernel.packet[0] = _mm256_permute2f128_pd(T1, T3, 32);
  kernel.packet[2] = _mm256_permute2f128_pd(T1, T3, 49);
}

template<> EIGEN_STRONG_INLINE Packet8f pblend(const Selector<8>& ifPacket, const Packet8f& thenPacket, const Packet8f& elsePacket) {
  const __m256 zero = _mm256_setzero_ps();
  const __m256 select = _mm256_set_ps(ifPacket.select[7], ifPacket.select[6], ifPacket.select[5], ifPacket.select[4], ifPacket.select[3], ifPacket.select[2], ifPacket.select[1], ifPacket.select[0]);
  __m256 false_mask = _mm256_cmp_ps(select, zero, _CMP_EQ_UQ);
  return _mm256_blendv_ps(thenPacket, elsePacket, false_mask);
}
template<> EIGEN_STRONG_INLINE Packet4d pblend(const Selector<4>& ifPacket, const Packet4d& thenPacket, const Packet4d& elsePacket) {
  const __m256d zero = _mm256_setzero_pd();
  const __m256d select = _mm256_set_pd(ifPacket.select[3], ifPacket.select[2], ifPacket.select[1], ifPacket.select[0]);
  __m256d false_mask = _mm256_cmp_pd(select, zero, _CMP_EQ_UQ);
  return _mm256_blendv_pd(thenPacket, elsePacket, false_mask);
}

} // end namespace internal

} // end namespace Eigen

#endif // EIGEN_PACKET_MATH_AVX_H<|MERGE_RESOLUTION|>--- conflicted
+++ resolved
@@ -62,16 +62,10 @@
     HasDiv  = 1,
     HasSin  = 1,
     HasCos  = 0,
-<<<<<<< HEAD
     HasLog  = 1,
     HasExp  = 1,
-    HasSqrt = 1
-=======
-    HasLog  = 0,
-    HasExp  = 0,
-    HasSqrt = 0,
+    HasSqrt = 1,
     HasBlend = 1
->>>>>>> e972b55e
   };
 };
 template<> struct packet_traits<double> : default_packet_traits
@@ -86,11 +80,8 @@
 
     HasDiv  = 1,
     HasExp  = 0,
-<<<<<<< HEAD
-    HasSqrt = 1
-=======
+    HasSqrt = 1,
     HasBlend = 1
->>>>>>> e972b55e
   };
 };
 
