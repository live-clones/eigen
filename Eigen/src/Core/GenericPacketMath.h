--- conflicted
+++ resolved
@@ -1562,7 +1562,7 @@
   return (Packet)pand(result, peven_mask(result));  // atan2 0    atan2 0    ...
 }
 
-<<<<<<< HEAD
+
 /** \internal \returns a packet populated with values in the range [begin, begin + count). Elements
  * outside this range are not defined. \a *from does not need to be aligned, and can be null if \a count is zero.*/
 template <typename Packet>
@@ -1622,7 +1622,7 @@
   pstoreSegment<Scalar, Packet>(to, from, begin, count);
   else pstoreuSegment<Scalar, Packet>(to, from, begin, count);
 }
-=======
+
 #ifndef EIGEN_NO_IO
 
 template <typename Packet>
@@ -1653,7 +1653,7 @@
 }
 
 #endif  // EIGEN_NO_IO
->>>>>>> b8600422
+
 
 }  // end namespace internal
 
