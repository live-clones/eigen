
#ifndef EIGEN_HVX_PACKET_MATH_H
#define EIGEN_HVX_PACKET_MATH_H

// Only support 128B HVX now.
// Floating-point operations are supported only since V68.
#if defined __HVX__ && (__HVX_LENGTH__ == 128) && __HVX_ARCH__ >= 68

// All the floating-point operations do not support IEEE standard.
// From HVX document:
//   There is no concept of infinity or NaN. QFloat saturates to maximum
//   exponent with maximum positive or minimum negative significand.

#ifndef EIGEN_ARCH_DEFAULT_NUMBER_OF_REGISTERS
#define EIGEN_ARCH_DEFAULT_NUMBER_OF_REGISTERS 32
#endif

namespace Eigen {
namespace internal {

// HVX utilities.

template <int D>
EIGEN_STRONG_INLINE HVX_Vector HVX_vmem(const void* m) {
  HVX_Vector v;
#if EIGEN_COMP_CLANG
  // Use inlined assembly for aligned vmem load on unaligned memory.
  // Use type cast to HVX_Vector* may mess up with compiler data alignment.
  __asm__("%0 = vmem(%1+#%2)" : "=v"(v) : "r"(m), "i"(D) : "memory");
#else
  void* aligned_mem =
      reinterpret_cast<void*>((reinterpret_cast<uintptr_t>(m) & ~(__HVX_LENGTH__ - 1)) + D * __HVX_LENGTH__);
  memcpy(&v, aligned_mem, __HVX_LENGTH__);
#endif
  return v;
}

template <typename T>
EIGEN_STRONG_INLINE HVX_Vector HVX_load(const T* mem) {
  HVX_Vector v;
  memcpy(&v, reinterpret_cast<const HVX_Vector*>(mem), __HVX_LENGTH__);
  return v;
}

template <typename T>
EIGEN_STRONG_INLINE HVX_Vector HVX_loadu(const T* mem) {
  HVX_Vector v;
  memcpy(&v, mem, __HVX_LENGTH__);
  return v;
}
<<<<<<< HEAD

template <size_t Size, size_t Alignment, typename T>
EIGEN_STRONG_INLINE HVX_Vector HVX_load_partial(const T* mem) {
#if defined(EIGEN_HVX_FAST_PARTIAL_VECTOR_LOAD)
  // Fast partial vector load through aligned vmem load.
  // The load may past end of array but is aligned to prevent memory fault.
  HVX_Vector v0 = HVX_vmem<0>(mem);
  HVX_Vector v1 = v0;
  uintptr_t mem_addr = reinterpret_cast<uintptr_t>(mem);
  EIGEN_IF_CONSTEXPR(Size * sizeof(T) <= Alignment) {
    // Data size less than alignment will never cross multiple aligned vectors.
    v1 = v0;
  }
  else {
    uintptr_t left_off = mem_addr & (__HVX_LENGTH__ - 1);
    if (left_off + Size * sizeof(T) > __HVX_LENGTH__) {
      v1 = HVX_vmem<1>(mem);
    } else {
      v1 = v0;
    }
  }
  return Q6_V_valign_VVR(v1, v0, mem_addr);
#else
  HVX_Vector v;
  memcpy(&v, mem, Size * sizeof(T));
  return v;
#endif
}

template <typename T>
EIGEN_STRONG_INLINE void HVX_store(T* mem, HVX_Vector v) {
  memcpy(reinterpret_cast<HVX_Vector*>(mem), &v, __HVX_LENGTH__);
}

template <typename T>
EIGEN_STRONG_INLINE void HVX_storeu(T* mem, HVX_Vector v) {
  memcpy(mem, &v, __HVX_LENGTH__);
}

template <size_t Size, size_t Alignment, typename T>
EIGEN_STRONG_INLINE void HVX_store_partial(T* mem, HVX_Vector v) {
  uintptr_t mem_addr = reinterpret_cast<uintptr_t>(mem);
  HVX_Vector value = Q6_V_vlalign_VVR(v, v, mem_addr);
  uintptr_t left_off = mem_addr & (__HVX_LENGTH__ - 1);
  uintptr_t right_off = left_off + Size * sizeof(T);

  HVX_VectorPred ql_not = Q6_Q_vsetq_R(mem_addr);
  HVX_VectorPred qr = Q6_Q_vsetq2_R(right_off);

=======

template <size_t Size, size_t Alignment, typename T>
EIGEN_STRONG_INLINE HVX_Vector HVX_load_partial(const T* mem) {
#if defined(EIGEN_HVX_FAST_PARTIAL_VECTOR_LOAD)
  // Fast partial vector load through aligned vmem load.
  // The load may past end of array but is aligned to prevent memory fault.
  HVX_Vector v0 = HVX_vmem<0>(mem);
  HVX_Vector v1 = v0;
  uintptr_t mem_addr = reinterpret_cast<uintptr_t>(mem);
  EIGEN_IF_CONSTEXPR(Size * sizeof(T) <= Alignment) {
    // Data size less than alignment will never cross multiple aligned vectors.
    v1 = v0;
  }
  else {
    uintptr_t left_off = mem_addr & (__HVX_LENGTH__ - 1);
    if (left_off + Size * sizeof(T) > __HVX_LENGTH__) {
      v1 = HVX_vmem<1>(mem);
    } else {
      v1 = v0;
    }
  }
  return Q6_V_valign_VVR(v1, v0, mem_addr);
#else
  HVX_Vector v;
  memcpy(&v, mem, Size * sizeof(T));
  return v;
#endif
}

template <typename T>
EIGEN_STRONG_INLINE void HVX_store(T* mem, HVX_Vector v) {
  memcpy(reinterpret_cast<HVX_Vector*>(mem), &v, __HVX_LENGTH__);
}

template <typename T>
EIGEN_STRONG_INLINE void HVX_storeu(T* mem, HVX_Vector v) {
  memcpy(mem, &v, __HVX_LENGTH__);
}

template <size_t Size, size_t Alignment, typename T>
EIGEN_STRONG_INLINE void HVX_store_partial(T* mem, HVX_Vector v) {
  uintptr_t mem_addr = reinterpret_cast<uintptr_t>(mem);
  HVX_Vector value = Q6_V_vlalign_VVR(v, v, mem_addr);
  uintptr_t left_off = mem_addr & (__HVX_LENGTH__ - 1);
  uintptr_t right_off = left_off + Size * sizeof(T);

  HVX_VectorPred ql_not = Q6_Q_vsetq_R(mem_addr);
  HVX_VectorPred qr = Q6_Q_vsetq2_R(right_off);

>>>>>>> d228bcdf
  EIGEN_IF_CONSTEXPR(Size * sizeof(T) > Alignment) {
    if (right_off > __HVX_LENGTH__) {
      Q6_vmem_QRIV(qr, mem + __HVX_LENGTH__ / sizeof(T), value);
      qr = Q6_Q_vcmp_eq_VbVb(value, value);
    }
  }

  ql_not = Q6_Q_or_QQn(ql_not, qr);
  Q6_vmem_QnRIV(ql_not, mem, value);
}

// Packet definitions.
enum class HVXPacketSize {
  Full,
  Half,
  Quarter,
};

// Hexagon compiler uses same HVX_Vector to represent all HVX vector types.
// Wrap different vector type (float32, int32, etc) to different class with
// explicit constructor and casting back-and-force to HVX_Vector.
template <HVXPacketSize T>
class HVXPacket {
 public:
  HVXPacket() = default;
  static HVXPacket Create(HVX_Vector v) { return HVXPacket(v); }
  HVX_Vector Get() const { return m_val; }

 private:
  explicit HVXPacket(HVX_Vector v) : m_val(v) {}
  HVX_Vector m_val = Q6_V_vzero();
};

typedef HVXPacket<HVXPacketSize::Full> Packet32f;
typedef HVXPacket<HVXPacketSize::Half> Packet16f;
typedef HVXPacket<HVXPacketSize::Quarter> Packet8f;

// Packet traits.
template <>
struct packet_traits<float> : default_packet_traits {
  typedef Packet32f type;
  typedef Packet16f half;
  enum {
    Vectorizable = 1,
    AlignedOnScalar = 1,
    size = 32,

    HasCmp = 1,
    HasAdd = 1,
    HasSub = 1,
    HasShift = 0,
    HasMul = 1,
    HasNegate = 1,
    HasAbs = 1,
    HasArg = 0,
    HasAbs2 = 0,
    HasAbsDiff = 0,
    HasMin = 1,
    HasMax = 1,
    HasConj = 0,
    HasSetLinear = 0,
    HasBlend = 0,

    HasDiv = 0,
<<<<<<< HEAD
    HasFloor = 0,
    HasCeil = 0,
    HasRint = 0,
=======
>>>>>>> d228bcdf

    HasSin = 0,
    HasCos = 0,
    HasACos = 0,
    HasASin = 0,
    HasATan = 0,
    HasATanh = 0,
    HasLog = 0,
    HasExp = 0,
    HasSqrt = 0,
    HasRsqrt = 0,
    HasTanh = 0,
    HasErf = 0,
    HasBessel = 0,
    HasNdtri = 0
  };
};

template <>
struct unpacket_traits<Packet32f> {
  typedef float type;
  typedef Packet16f half;
  enum {
    size = 32,
    alignment = Aligned128,
    vectorizable = true,
    masked_load_available = false,
    masked_store_available = false
  };
};

template <>
struct unpacket_traits<Packet16f> {
  typedef float type;
  typedef Packet8f half;
  enum {
    size = 16,
    // Many code assume alignment on packet size instead of following trait
    // So we do not use Aligned128 to optimize aligned load/store,
    alignment = Aligned64,
    vectorizable = true,
    masked_load_available = false,
    masked_store_available = false
  };
};

template <>
struct unpacket_traits<Packet8f> {
  typedef float type;
  typedef Packet8f half;
  enum {
    size = 8,
    // Many code assume alignment on packet size instead of following trait
    // So we do not use Aligned128 to optimize aligned load/store,
    alignment = Aligned32,
    vectorizable = true,
    masked_load_available = false,
    masked_store_available = false
  };
};

// float32 operations.
template <HVXPacketSize T>
EIGEN_STRONG_INLINE HVXPacket<T> pzero_hvx(const HVXPacket<T>&) {
  return HVXPacket<T>::Create(Q6_V_vzero());
}
template <>
EIGEN_STRONG_INLINE Packet32f pzero<Packet32f>(const Packet32f&) {
  return pzero_hvx(Packet32f());
}
template <>
EIGEN_STRONG_INLINE Packet16f pzero<Packet16f>(const Packet16f&) {
  return pzero_hvx(Packet16f());
}
template <>
EIGEN_STRONG_INLINE Packet8f pzero<Packet8f>(const Packet8f&) {
  return pzero_hvx(Packet8f());
}

template <HVXPacketSize T>
EIGEN_STRONG_INLINE typename unpacket_traits<HVXPacket<T>>::half predux_half_dowto4_hvx(const HVXPacket<T>& a) {
  const Index packet_size = unpacket_traits<HVXPacket<T>>::size;
  return unpacket_traits<HVXPacket<T>>::half::Create(
      Q6_Vsf_equals_Vqf32(Q6_Vqf32_vadd_VsfVsf(Q6_V_vror_VR(a.Get(), sizeof(float) * packet_size / 2), a.Get())));
}
template <>
EIGEN_STRONG_INLINE Packet16f predux_half_dowto4(const Packet32f& a) {
  return predux_half_dowto4_hvx(a);
}
template <>
EIGEN_STRONG_INLINE Packet8f predux_half_dowto4(const Packet16f& a) {
  return predux_half_dowto4_hvx(a);
}

template <HVXPacketSize T>
EIGEN_STRONG_INLINE HVXPacket<T> pset1_hvx(const float& from) {
  union {
    float f;
    int32_t i;
  } u;
  u.f = from;
  return HVXPacket<T>::Create(Q6_V_vsplat_R(u.i));
}
template <>
EIGEN_STRONG_INLINE Packet32f pset1<Packet32f>(const float& from) {
  return pset1_hvx<HVXPacketSize::Full>(from);
}
template <>
EIGEN_STRONG_INLINE Packet16f pset1<Packet16f>(const float& from) {
  return pset1_hvx<HVXPacketSize::Half>(from);
}
template <>
EIGEN_STRONG_INLINE Packet8f pset1<Packet8f>(const float& from) {
  return pset1_hvx<HVXPacketSize::Quarter>(from);
}

template <>
EIGEN_STRONG_INLINE Packet32f pload<Packet32f>(const float* from) {
  return Packet32f::Create(HVX_load(from));
}
template <>
EIGEN_STRONG_INLINE Packet16f pload<Packet16f>(const float* from) {
  return Packet16f::Create(
      HVX_load_partial<unpacket_traits<Packet16f>::size, unpacket_traits<Packet16f>::alignment>(from));
}
template <>
EIGEN_STRONG_INLINE Packet8f pload<Packet8f>(const float* from) {
  return Packet8f::Create(
      HVX_load_partial<unpacket_traits<Packet8f>::size, unpacket_traits<Packet8f>::alignment>(from));
}

template <>
EIGEN_STRONG_INLINE Packet32f ploadu<Packet32f>(const float* from) {
  return Packet32f::Create(HVX_loadu(from));
}
template <>
EIGEN_STRONG_INLINE Packet16f ploadu<Packet16f>(const float* from) {
  return Packet16f::Create(HVX_load_partial<unpacket_traits<Packet16f>::size, 0>(from));
}
template <>
EIGEN_STRONG_INLINE Packet8f ploadu<Packet8f>(const float* from) {
  return Packet8f::Create(HVX_load_partial<unpacket_traits<Packet8f>::size, 0>(from));
}

template <>
EIGEN_STRONG_INLINE void pstore<float>(float* to, const Packet32f& from) {
  HVX_store(to, from.Get());
}
template <>
EIGEN_STRONG_INLINE void pstore<float>(float* to, const Packet16f& from) {
  HVX_store_partial<unpacket_traits<Packet16f>::size, unpacket_traits<Packet16f>::alignment>(to, from.Get());
}
template <>
EIGEN_STRONG_INLINE void pstore<float>(float* to, const Packet8f& from) {
  HVX_store_partial<unpacket_traits<Packet8f>::size, unpacket_traits<Packet8f>::alignment>(to, from.Get());
}

template <>
EIGEN_STRONG_INLINE void pstoreu<float>(float* to, const Packet32f& from) {
  HVX_storeu(to, from.Get());
}
template <>
EIGEN_STRONG_INLINE void pstoreu<float>(float* to, const Packet16f& from) {
  HVX_store_partial<unpacket_traits<Packet16f>::size, 0>(to, from.Get());
}
template <>
EIGEN_STRONG_INLINE void pstoreu<float>(float* to, const Packet8f& from) {
  HVX_store_partial<unpacket_traits<Packet8f>::size, 0>(to, from.Get());
}

template <HVXPacketSize T>
EIGEN_STRONG_INLINE HVXPacket<T> pmul_hvx(const HVXPacket<T>& a, const HVXPacket<T>& b) {
  return HVXPacket<T>::Create(Q6_Vsf_equals_Vqf32(Q6_Vqf32_vmpy_VsfVsf(a.Get(), b.Get())));
}
template <>
EIGEN_STRONG_INLINE Packet32f pmul<Packet32f>(const Packet32f& a, const Packet32f& b) {
  return pmul_hvx(a, b);
}
template <>
EIGEN_STRONG_INLINE Packet16f pmul<Packet16f>(const Packet16f& a, const Packet16f& b) {
  return pmul_hvx(a, b);
}
template <>
EIGEN_STRONG_INLINE Packet8f pmul<Packet8f>(const Packet8f& a, const Packet8f& b) {
  return pmul_hvx(a, b);
}

template <HVXPacketSize T>
EIGEN_STRONG_INLINE HVXPacket<T> padd_hvx(const HVXPacket<T>& a, const HVXPacket<T>& b) {
  return HVXPacket<T>::Create(Q6_Vsf_equals_Vqf32(Q6_Vqf32_vadd_VsfVsf(a.Get(), b.Get())));
}
template <>
EIGEN_STRONG_INLINE Packet32f padd<Packet32f>(const Packet32f& a, const Packet32f& b) {
  return padd_hvx(a, b);
}
template <>
EIGEN_STRONG_INLINE Packet16f padd<Packet16f>(const Packet16f& a, const Packet16f& b) {
  return padd_hvx(a, b);
}
template <>
EIGEN_STRONG_INLINE Packet8f padd<Packet8f>(const Packet8f& a, const Packet8f& b) {
  return padd_hvx(a, b);
}

template <HVXPacketSize T>
EIGEN_STRONG_INLINE HVXPacket<T> psub_hvx(const HVXPacket<T>& a, const HVXPacket<T>& b) {
  return HVXPacket<T>::Create(Q6_Vsf_equals_Vqf32(Q6_Vqf32_vsub_VsfVsf(a.Get(), b.Get())));
}
template <>
EIGEN_STRONG_INLINE Packet32f psub<Packet32f>(const Packet32f& a, const Packet32f& b) {
  return psub_hvx(a, b);
}
template <>
EIGEN_STRONG_INLINE Packet16f psub<Packet16f>(const Packet16f& a, const Packet16f& b) {
  return psub_hvx(a, b);
}
template <>
EIGEN_STRONG_INLINE Packet8f psub<Packet8f>(const Packet8f& a, const Packet8f& b) {
  return psub_hvx(a, b);
}

template <HVXPacketSize T>
EIGEN_STRONG_INLINE HVXPacket<T> pnegate_hvx(const HVXPacket<T>& a) {
  return HVXPacket<T>::Create(a.Get() ^ Q6_V_vsplat_R(0x80000000));
}
template <>
EIGEN_STRONG_INLINE Packet32f pnegate(const Packet32f& a) {
  return pnegate_hvx(a);
}
template <>
EIGEN_STRONG_INLINE Packet16f pnegate(const Packet16f& a) {
  return pnegate_hvx(a);
}
template <>
EIGEN_STRONG_INLINE Packet8f pnegate(const Packet8f& a) {
  return pnegate_hvx(a);
}

template <HVXPacketSize T>
EIGEN_STRONG_INLINE HVXPacket<T> pcmp_le_hvx(const HVXPacket<T>& a, const HVXPacket<T>& b) {
  HVX_Vector v_true = Q6_Vb_vsplat_R(0xff);
  HVX_VectorPred pred = Q6_Q_vcmp_gt_VsfVsf(a.Get(), b.Get());
  return HVXPacket<T>::Create(Q6_V_vmux_QVV(pred, Q6_V_vzero(), v_true));
}
template <>
EIGEN_STRONG_INLINE Packet32f pcmp_le(const Packet32f& a, const Packet32f& b) {
  return pcmp_le_hvx(a, b);
}
template <>
EIGEN_STRONG_INLINE Packet16f pcmp_le(const Packet16f& a, const Packet16f& b) {
  return pcmp_le_hvx(a, b);
}
template <>
EIGEN_STRONG_INLINE Packet8f pcmp_le(const Packet8f& a, const Packet8f& b) {
  return pcmp_le_hvx(a, b);
}

template <HVXPacketSize T>
EIGEN_STRONG_INLINE HVXPacket<T> pcmp_eq_hvx(const HVXPacket<T>& a, const HVXPacket<T>& b) {
  HVX_Vector v_true = Q6_Vb_vsplat_R(0xff);
  HVX_VectorPred pred = Q6_Q_vcmp_eq_VwVw(a.Get(), b.Get());
  return HVXPacket<T>::Create(Q6_V_vmux_QVV(pred, v_true, Q6_V_vzero()));
}
template <>
EIGEN_STRONG_INLINE Packet32f pcmp_eq(const Packet32f& a, const Packet32f& b) {
  return pcmp_eq_hvx(a, b);
}
template <>
EIGEN_STRONG_INLINE Packet16f pcmp_eq(const Packet16f& a, const Packet16f& b) {
  return pcmp_eq_hvx(a, b);
}
template <>
EIGEN_STRONG_INLINE Packet8f pcmp_eq(const Packet8f& a, const Packet8f& b) {
  return pcmp_eq_hvx(a, b);
}

template <HVXPacketSize T>
EIGEN_STRONG_INLINE HVXPacket<T> pcmp_lt_hvx(const HVXPacket<T>& a, const HVXPacket<T>& b) {
  HVX_Vector v_true = Q6_Vb_vsplat_R(0xff);
  HVX_VectorPred pred = Q6_Q_vcmp_gt_VsfVsf(b.Get(), a.Get());
  return HVXPacket<T>::Create(Q6_V_vmux_QVV(pred, v_true, Q6_V_vzero()));
}
template <>
EIGEN_STRONG_INLINE Packet32f pcmp_lt(const Packet32f& a, const Packet32f& b) {
  return pcmp_lt_hvx(a, b);
}
template <>
EIGEN_STRONG_INLINE Packet16f pcmp_lt(const Packet16f& a, const Packet16f& b) {
  return pcmp_lt_hvx(a, b);
}
template <>
EIGEN_STRONG_INLINE Packet8f pcmp_lt(const Packet8f& a, const Packet8f& b) {
  return pcmp_lt_hvx(a, b);
}

template <HVXPacketSize T>
EIGEN_STRONG_INLINE HVXPacket<T> pcmp_lt_or_nan_hvx(const HVXPacket<T>& a, const HVXPacket<T>& b) {
  HVX_Vector v_true = Q6_Vb_vsplat_R(0xff);
  HVX_VectorPred pred = Q6_Q_vcmp_gt_VsfVsf(b.Get(), a.Get());
  return HVXPacket<T>::Create(Q6_V_vmux_QVV(pred, v_true, Q6_V_vzero()));
}
template <>
EIGEN_STRONG_INLINE Packet32f pcmp_lt_or_nan(const Packet32f& a, const Packet32f& b) {
  return pcmp_lt_or_nan_hvx(a, b);
}
template <>
EIGEN_STRONG_INLINE Packet16f pcmp_lt_or_nan(const Packet16f& a, const Packet16f& b) {
  return pcmp_lt_or_nan_hvx(a, b);
}
template <>
EIGEN_STRONG_INLINE Packet8f pcmp_lt_or_nan(const Packet8f& a, const Packet8f& b) {
  return pcmp_lt_or_nan_hvx(a, b);
}

template <HVXPacketSize T>
EIGEN_STRONG_INLINE HVXPacket<T> pabs_hvx(const HVXPacket<T>& a) {
  return HVXPacket<T>::Create(a.Get() & Q6_V_vsplat_R(0x7FFFFFFF));
}
template <>
EIGEN_STRONG_INLINE Packet32f pabs(const Packet32f& a) {
  return pabs_hvx(a);
}
template <>
EIGEN_STRONG_INLINE Packet16f pabs(const Packet16f& a) {
  return pabs_hvx(a);
}
template <>
EIGEN_STRONG_INLINE Packet8f pabs(const Packet8f& a) {
  return pabs_hvx(a);
}

template <HVXPacketSize T>
EIGEN_STRONG_INLINE float pfirst_hvx(const HVXPacket<T>& a) {
  union {
    float array[1];
    HVX_Vector vector;
  } HVX_and_array;
  HVX_and_array.vector = a.Get();
  return HVX_and_array.array[0];
}
template <>
EIGEN_STRONG_INLINE float pfirst(const Packet32f& a) {
  return pfirst_hvx(a);
}
template <>
EIGEN_STRONG_INLINE float pfirst(const Packet16f& a) {
  return pfirst_hvx(a);
}
template <>
EIGEN_STRONG_INLINE float pfirst(const Packet8f& a) {
  return pfirst_hvx(a);
}

EIGEN_STRONG_INLINE void ptranspose(PacketBlock<Packet32f, 4>& kernel) {
  // Shuffle the 32-bit lanes.
  HVX_VectorPair v_0_1_0 = Q6_W_vshuff_VVR(kernel.packet[1].Get(), kernel.packet[0].Get(), -4);
  HVX_VectorPair v_0_3_2 = Q6_W_vshuff_VVR(kernel.packet[3].Get(), kernel.packet[2].Get(), -4);

  // Shuffle the 64-bit lanes.
  HVX_VectorPair v_1_1_0 = Q6_W_vshuff_VVR(HEXAGON_HVX_GET_V0(v_0_3_2), HEXAGON_HVX_GET_V0(v_0_1_0), -8);
  HVX_VectorPair v_1_3_2 = Q6_W_vshuff_VVR(HEXAGON_HVX_GET_V1(v_0_3_2), HEXAGON_HVX_GET_V1(v_0_1_0), -8);
  kernel.packet[0] = Packet32f::Create(HEXAGON_HVX_GET_V0(v_1_1_0));
  kernel.packet[1] = Packet32f::Create(HEXAGON_HVX_GET_V1(v_1_1_0));
  kernel.packet[2] = Packet32f::Create(HEXAGON_HVX_GET_V0(v_1_3_2));
  kernel.packet[3] = Packet32f::Create(HEXAGON_HVX_GET_V1(v_1_3_2));
}
EIGEN_STRONG_INLINE void ptranspose(PacketBlock<Packet16f, 4>& kernel) {
  // Shuffle the 32-bit lanes.
  HVX_VectorPair v_0_1_0 = Q6_W_vshuff_VVR(kernel.packet[1].Get(), kernel.packet[0].Get(), -4);
  HVX_VectorPair v_0_3_2 = Q6_W_vshuff_VVR(kernel.packet[3].Get(), kernel.packet[2].Get(), -4);

  // Shuffle the 64-bit lanes.
  HVX_VectorPair v_1_1_0 = Q6_W_vshuff_VVR(HEXAGON_HVX_GET_V0(v_0_3_2), HEXAGON_HVX_GET_V0(v_0_1_0), -8);

  kernel.packet[0] = Packet16f::Create(HEXAGON_HVX_GET_V0(v_1_1_0));
  kernel.packet[1] = Packet16f::Create(Q6_V_valign_VVR(HEXAGON_HVX_GET_V0(v_1_1_0), HEXAGON_HVX_GET_V0(v_1_1_0), 64));
  kernel.packet[2] = Packet16f::Create(HEXAGON_HVX_GET_V1(v_1_1_0));
  kernel.packet[3] = Packet16f::Create(Q6_V_valign_VVR(HEXAGON_HVX_GET_V1(v_1_1_0), HEXAGON_HVX_GET_V1(v_1_1_0), 64));
}
EIGEN_STRONG_INLINE void ptranspose(PacketBlock<Packet8f, 4>& kernel) {
  // Shuffle the 32-bit lanes.
  HVX_VectorPair v_0_1_0 = Q6_W_vshuff_VVR(kernel.packet[1].Get(), kernel.packet[0].Get(), -4);
  HVX_VectorPair v_0_3_2 = Q6_W_vshuff_VVR(kernel.packet[3].Get(), kernel.packet[2].Get(), -4);
<<<<<<< HEAD

  // Shuffle the 64-bit lanes.
  HVX_VectorPair v_1_1_0 = Q6_W_vshuff_VVR(HEXAGON_HVX_GET_V0(v_0_3_2), HEXAGON_HVX_GET_V0(v_0_1_0), -8);

  kernel.packet[0] = Packet8f::Create(HEXAGON_HVX_GET_V0(v_1_1_0));
  kernel.packet[1] = Packet8f::Create(Q6_V_valign_VVR(HEXAGON_HVX_GET_V0(v_1_1_0), HEXAGON_HVX_GET_V0(v_1_1_0), 32));
  kernel.packet[2] = Packet8f::Create(Q6_V_valign_VVR(HEXAGON_HVX_GET_V0(v_1_1_0), HEXAGON_HVX_GET_V0(v_1_1_0), 64));
  kernel.packet[3] = Packet8f::Create(Q6_V_valign_VVR(HEXAGON_HVX_GET_V0(v_1_1_0), HEXAGON_HVX_GET_V0(v_1_1_0), 96));
}

=======

  // Shuffle the 64-bit lanes.
  HVX_VectorPair v_1_1_0 = Q6_W_vshuff_VVR(HEXAGON_HVX_GET_V0(v_0_3_2), HEXAGON_HVX_GET_V0(v_0_1_0), -8);

  kernel.packet[0] = Packet8f::Create(HEXAGON_HVX_GET_V0(v_1_1_0));
  kernel.packet[1] = Packet8f::Create(Q6_V_valign_VVR(HEXAGON_HVX_GET_V0(v_1_1_0), HEXAGON_HVX_GET_V0(v_1_1_0), 32));
  kernel.packet[2] = Packet8f::Create(Q6_V_valign_VVR(HEXAGON_HVX_GET_V0(v_1_1_0), HEXAGON_HVX_GET_V0(v_1_1_0), 64));
  kernel.packet[3] = Packet8f::Create(Q6_V_valign_VVR(HEXAGON_HVX_GET_V0(v_1_1_0), HEXAGON_HVX_GET_V0(v_1_1_0), 96));
}

>>>>>>> d228bcdf
EIGEN_STRONG_INLINE void ptranspose(PacketBlock<Packet8f, 8>& kernel) {
  // Shuffle the 32-bit lanes.
  HVX_VectorPair v_0_1_0 = Q6_W_vshuff_VVR(kernel.packet[1].Get(), kernel.packet[0].Get(), -4);
  HVX_VectorPair v_0_3_2 = Q6_W_vshuff_VVR(kernel.packet[3].Get(), kernel.packet[2].Get(), -4);
  HVX_VectorPair v_0_5_4 = Q6_W_vshuff_VVR(kernel.packet[5].Get(), kernel.packet[4].Get(), -4);
  HVX_VectorPair v_0_7_6 = Q6_W_vshuff_VVR(kernel.packet[7].Get(), kernel.packet[6].Get(), -4);

  // Shuffle the 64-bit lanes.
  HVX_VectorPair v_1_1_0 = Q6_W_vshuff_VVR(HEXAGON_HVX_GET_V0(v_0_3_2), HEXAGON_HVX_GET_V0(v_0_1_0), -8);
  HVX_VectorPair v_1_3_2 = Q6_W_vshuff_VVR(HEXAGON_HVX_GET_V0(v_0_7_6), HEXAGON_HVX_GET_V0(v_0_5_4), -8);

  // Shuffle the 128-bit lanes.
  v_0_1_0 = Q6_W_vshuff_VVR(HEXAGON_HVX_GET_V0(v_1_3_2), HEXAGON_HVX_GET_V0(v_1_1_0), -16);

  kernel.packet[0] = Packet8f::Create(HEXAGON_HVX_GET_V0(v_0_1_0));
  kernel.packet[1] = Packet8f::Create(Q6_V_valign_VVR(HEXAGON_HVX_GET_V0(v_0_1_0), HEXAGON_HVX_GET_V0(v_0_1_0), 32));
  kernel.packet[2] = Packet8f::Create(Q6_V_valign_VVR(HEXAGON_HVX_GET_V0(v_0_1_0), HEXAGON_HVX_GET_V0(v_0_1_0), 64));
  kernel.packet[3] = Packet8f::Create(Q6_V_valign_VVR(HEXAGON_HVX_GET_V0(v_0_1_0), HEXAGON_HVX_GET_V0(v_0_1_0), 96));
  kernel.packet[4] = Packet8f::Create(HEXAGON_HVX_GET_V1(v_0_1_0));
  kernel.packet[5] = Packet8f::Create(Q6_V_valign_VVR(HEXAGON_HVX_GET_V1(v_0_1_0), HEXAGON_HVX_GET_V1(v_0_1_0), 32));
  kernel.packet[6] = Packet8f::Create(Q6_V_valign_VVR(HEXAGON_HVX_GET_V1(v_0_1_0), HEXAGON_HVX_GET_V1(v_0_1_0), 64));
  kernel.packet[7] = Packet8f::Create(Q6_V_valign_VVR(HEXAGON_HVX_GET_V1(v_0_1_0), HEXAGON_HVX_GET_V1(v_0_1_0), 96));
}
EIGEN_STRONG_INLINE void ptranspose(PacketBlock<Packet16f, 16>& kernel) {
  // Shuffle the 32-bit lanes.
  HVX_VectorPair v_0_1_0 = Q6_W_vshuff_VVR(kernel.packet[1].Get(), kernel.packet[0].Get(), -4);
  HVX_VectorPair v_0_3_2 = Q6_W_vshuff_VVR(kernel.packet[3].Get(), kernel.packet[2].Get(), -4);
  HVX_VectorPair v_0_5_4 = Q6_W_vshuff_VVR(kernel.packet[5].Get(), kernel.packet[4].Get(), -4);
  HVX_VectorPair v_0_7_6 = Q6_W_vshuff_VVR(kernel.packet[7].Get(), kernel.packet[6].Get(), -4);
  HVX_VectorPair v_0_9_8 = Q6_W_vshuff_VVR(kernel.packet[9].Get(), kernel.packet[8].Get(), -4);
  HVX_VectorPair v_0_11_10 = Q6_W_vshuff_VVR(kernel.packet[11].Get(), kernel.packet[10].Get(), -4);
  HVX_VectorPair v_0_13_12 = Q6_W_vshuff_VVR(kernel.packet[13].Get(), kernel.packet[12].Get(), -4);
  HVX_VectorPair v_0_15_14 = Q6_W_vshuff_VVR(kernel.packet[15].Get(), kernel.packet[14].Get(), -4);

  // Shuffle the 64-bit lanes.
  HVX_VectorPair v_1_1_0 = Q6_W_vshuff_VVR(HEXAGON_HVX_GET_V0(v_0_3_2), HEXAGON_HVX_GET_V0(v_0_1_0), -8);
  HVX_VectorPair v_1_3_2 = Q6_W_vshuff_VVR(HEXAGON_HVX_GET_V0(v_0_7_6), HEXAGON_HVX_GET_V0(v_0_5_4), -8);
  HVX_VectorPair v_1_5_4 = Q6_W_vshuff_VVR(HEXAGON_HVX_GET_V0(v_0_11_10), HEXAGON_HVX_GET_V0(v_0_9_8), -8);
  HVX_VectorPair v_1_7_6 = Q6_W_vshuff_VVR(HEXAGON_HVX_GET_V0(v_0_15_14), HEXAGON_HVX_GET_V0(v_0_13_12), -8);

  // Shuffle the 128-bit lanes.
  v_0_1_0 = Q6_W_vshuff_VVR(HEXAGON_HVX_GET_V0(v_1_3_2), HEXAGON_HVX_GET_V0(v_1_1_0), -16);
  v_0_3_2 = Q6_W_vshuff_VVR(HEXAGON_HVX_GET_V1(v_1_3_2), HEXAGON_HVX_GET_V1(v_1_1_0), -16);
  v_0_9_8 = Q6_W_vshuff_VVR(HEXAGON_HVX_GET_V0(v_1_7_6), HEXAGON_HVX_GET_V0(v_1_5_4), -16);
  v_0_11_10 = Q6_W_vshuff_VVR(HEXAGON_HVX_GET_V1(v_1_7_6), HEXAGON_HVX_GET_V1(v_1_5_4), -16);

  // Shuffle the 256-bit lanes.
  v_1_1_0 = Q6_W_vshuff_VVR(HEXAGON_HVX_GET_V0(v_0_9_8), HEXAGON_HVX_GET_V0(v_0_1_0), -32);
  v_1_3_2 = Q6_W_vshuff_VVR(HEXAGON_HVX_GET_V1(v_0_9_8), HEXAGON_HVX_GET_V1(v_0_1_0), -32);
  v_1_5_4 = Q6_W_vshuff_VVR(HEXAGON_HVX_GET_V0(v_0_11_10), HEXAGON_HVX_GET_V0(v_0_3_2), -32);
  v_1_7_6 = Q6_W_vshuff_VVR(HEXAGON_HVX_GET_V1(v_0_11_10), HEXAGON_HVX_GET_V1(v_0_3_2), -32);

  kernel.packet[0] = Packet16f::Create(HEXAGON_HVX_GET_V0(v_1_1_0));
  kernel.packet[1] = Packet16f::Create(Q6_V_valign_VVR(HEXAGON_HVX_GET_V0(v_1_1_0), HEXAGON_HVX_GET_V0(v_1_1_0), 64));
  kernel.packet[2] = Packet16f::Create(HEXAGON_HVX_GET_V1(v_1_1_0));
  kernel.packet[3] = Packet16f::Create(Q6_V_valign_VVR(HEXAGON_HVX_GET_V1(v_1_1_0), HEXAGON_HVX_GET_V1(v_1_1_0), 64));
  kernel.packet[4] = Packet16f::Create(HEXAGON_HVX_GET_V0(v_1_3_2));
  kernel.packet[5] = Packet16f::Create(Q6_V_valign_VVR(HEXAGON_HVX_GET_V0(v_1_3_2), HEXAGON_HVX_GET_V0(v_1_3_2), 64));
  kernel.packet[6] = Packet16f::Create(HEXAGON_HVX_GET_V1(v_1_3_2));
  kernel.packet[7] = Packet16f::Create(Q6_V_valign_VVR(HEXAGON_HVX_GET_V1(v_1_3_2), HEXAGON_HVX_GET_V1(v_1_3_2), 64));
  kernel.packet[8] = Packet16f::Create(HEXAGON_HVX_GET_V0(v_1_5_4));
  kernel.packet[9] = Packet16f::Create(Q6_V_valign_VVR(HEXAGON_HVX_GET_V0(v_1_5_4), HEXAGON_HVX_GET_V0(v_1_5_4), 64));
  kernel.packet[10] = Packet16f::Create(HEXAGON_HVX_GET_V1(v_1_5_4));
  kernel.packet[11] = Packet16f::Create(Q6_V_valign_VVR(HEXAGON_HVX_GET_V1(v_1_5_4), HEXAGON_HVX_GET_V1(v_1_5_4), 64));
  kernel.packet[12] = Packet16f::Create(HEXAGON_HVX_GET_V0(v_1_7_6));
  kernel.packet[13] = Packet16f::Create(Q6_V_valign_VVR(HEXAGON_HVX_GET_V0(v_1_7_6), HEXAGON_HVX_GET_V0(v_1_7_6), 64));
  kernel.packet[14] = Packet16f::Create(HEXAGON_HVX_GET_V1(v_1_7_6));
  kernel.packet[15] = Packet16f::Create(Q6_V_valign_VVR(HEXAGON_HVX_GET_V1(v_1_7_6), HEXAGON_HVX_GET_V1(v_1_7_6), 64));
}
EIGEN_STRONG_INLINE void ptranspose(PacketBlock<Packet32f, 32>& kernel) {
  // Shuffle the 32-bit lanes.
  HVX_VectorPair v_0_1_0 = Q6_W_vshuff_VVR(kernel.packet[1].Get(), kernel.packet[0].Get(), -4);
  HVX_VectorPair v_0_3_2 = Q6_W_vshuff_VVR(kernel.packet[3].Get(), kernel.packet[2].Get(), -4);
  HVX_VectorPair v_0_5_4 = Q6_W_vshuff_VVR(kernel.packet[5].Get(), kernel.packet[4].Get(), -4);
  HVX_VectorPair v_0_7_6 = Q6_W_vshuff_VVR(kernel.packet[7].Get(), kernel.packet[6].Get(), -4);
  HVX_VectorPair v_0_9_8 = Q6_W_vshuff_VVR(kernel.packet[9].Get(), kernel.packet[8].Get(), -4);
  HVX_VectorPair v_0_11_10 = Q6_W_vshuff_VVR(kernel.packet[11].Get(), kernel.packet[10].Get(), -4);
  HVX_VectorPair v_0_13_12 = Q6_W_vshuff_VVR(kernel.packet[13].Get(), kernel.packet[12].Get(), -4);
  HVX_VectorPair v_0_15_14 = Q6_W_vshuff_VVR(kernel.packet[15].Get(), kernel.packet[14].Get(), -4);
  HVX_VectorPair v_0_17_16 = Q6_W_vshuff_VVR(kernel.packet[17].Get(), kernel.packet[16].Get(), -4);
  HVX_VectorPair v_0_19_18 = Q6_W_vshuff_VVR(kernel.packet[19].Get(), kernel.packet[18].Get(), -4);
  HVX_VectorPair v_0_21_20 = Q6_W_vshuff_VVR(kernel.packet[21].Get(), kernel.packet[20].Get(), -4);
  HVX_VectorPair v_0_23_22 = Q6_W_vshuff_VVR(kernel.packet[23].Get(), kernel.packet[22].Get(), -4);
  HVX_VectorPair v_0_25_24 = Q6_W_vshuff_VVR(kernel.packet[25].Get(), kernel.packet[24].Get(), -4);
  HVX_VectorPair v_0_27_26 = Q6_W_vshuff_VVR(kernel.packet[27].Get(), kernel.packet[26].Get(), -4);
  HVX_VectorPair v_0_29_28 = Q6_W_vshuff_VVR(kernel.packet[29].Get(), kernel.packet[28].Get(), -4);
  HVX_VectorPair v_0_31_30 = Q6_W_vshuff_VVR(kernel.packet[31].Get(), kernel.packet[30].Get(), -4);

  // Shuffle the 64-bit lanes.
  HVX_VectorPair v_1_1_0 = Q6_W_vshuff_VVR(HEXAGON_HVX_GET_V0(v_0_3_2), HEXAGON_HVX_GET_V0(v_0_1_0), -8);
  HVX_VectorPair v_1_3_2 = Q6_W_vshuff_VVR(HEXAGON_HVX_GET_V1(v_0_3_2), HEXAGON_HVX_GET_V1(v_0_1_0), -8);
  HVX_VectorPair v_1_5_4 = Q6_W_vshuff_VVR(HEXAGON_HVX_GET_V0(v_0_7_6), HEXAGON_HVX_GET_V0(v_0_5_4), -8);
  HVX_VectorPair v_1_7_6 = Q6_W_vshuff_VVR(HEXAGON_HVX_GET_V1(v_0_7_6), HEXAGON_HVX_GET_V1(v_0_5_4), -8);
  HVX_VectorPair v_1_9_8 = Q6_W_vshuff_VVR(HEXAGON_HVX_GET_V0(v_0_11_10), HEXAGON_HVX_GET_V0(v_0_9_8), -8);
  HVX_VectorPair v_1_11_10 = Q6_W_vshuff_VVR(HEXAGON_HVX_GET_V1(v_0_11_10), HEXAGON_HVX_GET_V1(v_0_9_8), -8);
  HVX_VectorPair v_1_13_12 = Q6_W_vshuff_VVR(HEXAGON_HVX_GET_V0(v_0_15_14), HEXAGON_HVX_GET_V0(v_0_13_12), -8);
  HVX_VectorPair v_1_15_14 = Q6_W_vshuff_VVR(HEXAGON_HVX_GET_V1(v_0_15_14), HEXAGON_HVX_GET_V1(v_0_13_12), -8);
  HVX_VectorPair v_1_17_16 = Q6_W_vshuff_VVR(HEXAGON_HVX_GET_V0(v_0_19_18), HEXAGON_HVX_GET_V0(v_0_17_16), -8);
  HVX_VectorPair v_1_19_18 = Q6_W_vshuff_VVR(HEXAGON_HVX_GET_V1(v_0_19_18), HEXAGON_HVX_GET_V1(v_0_17_16), -8);
  HVX_VectorPair v_1_21_20 = Q6_W_vshuff_VVR(HEXAGON_HVX_GET_V0(v_0_23_22), HEXAGON_HVX_GET_V0(v_0_21_20), -8);
  HVX_VectorPair v_1_23_22 = Q6_W_vshuff_VVR(HEXAGON_HVX_GET_V1(v_0_23_22), HEXAGON_HVX_GET_V1(v_0_21_20), -8);
  HVX_VectorPair v_1_25_24 = Q6_W_vshuff_VVR(HEXAGON_HVX_GET_V0(v_0_27_26), HEXAGON_HVX_GET_V0(v_0_25_24), -8);
  HVX_VectorPair v_1_27_26 = Q6_W_vshuff_VVR(HEXAGON_HVX_GET_V1(v_0_27_26), HEXAGON_HVX_GET_V1(v_0_25_24), -8);
  HVX_VectorPair v_1_29_28 = Q6_W_vshuff_VVR(HEXAGON_HVX_GET_V0(v_0_31_30), HEXAGON_HVX_GET_V0(v_0_29_28), -8);
  HVX_VectorPair v_1_31_30 = Q6_W_vshuff_VVR(HEXAGON_HVX_GET_V1(v_0_31_30), HEXAGON_HVX_GET_V1(v_0_29_28), -8);

  // Shuffle the 128-bit lanes.
  v_0_1_0 = Q6_W_vshuff_VVR(HEXAGON_HVX_GET_V0(v_1_5_4), HEXAGON_HVX_GET_V0(v_1_1_0), -16);
  v_0_3_2 = Q6_W_vshuff_VVR(HEXAGON_HVX_GET_V1(v_1_5_4), HEXAGON_HVX_GET_V1(v_1_1_0), -16);
  v_0_5_4 = Q6_W_vshuff_VVR(HEXAGON_HVX_GET_V0(v_1_7_6), HEXAGON_HVX_GET_V0(v_1_3_2), -16);
  v_0_7_6 = Q6_W_vshuff_VVR(HEXAGON_HVX_GET_V1(v_1_7_6), HEXAGON_HVX_GET_V1(v_1_3_2), -16);
  v_0_9_8 = Q6_W_vshuff_VVR(HEXAGON_HVX_GET_V0(v_1_13_12), HEXAGON_HVX_GET_V0(v_1_9_8), -16);
  v_0_11_10 = Q6_W_vshuff_VVR(HEXAGON_HVX_GET_V1(v_1_13_12), HEXAGON_HVX_GET_V1(v_1_9_8), -16);
  v_0_13_12 = Q6_W_vshuff_VVR(HEXAGON_HVX_GET_V0(v_1_15_14), HEXAGON_HVX_GET_V0(v_1_11_10), -16);
  v_0_15_14 = Q6_W_vshuff_VVR(HEXAGON_HVX_GET_V1(v_1_15_14), HEXAGON_HVX_GET_V1(v_1_11_10), -16);
  v_0_17_16 = Q6_W_vshuff_VVR(HEXAGON_HVX_GET_V0(v_1_21_20), HEXAGON_HVX_GET_V0(v_1_17_16), -16);
  v_0_19_18 = Q6_W_vshuff_VVR(HEXAGON_HVX_GET_V1(v_1_21_20), HEXAGON_HVX_GET_V1(v_1_17_16), -16);
  v_0_21_20 = Q6_W_vshuff_VVR(HEXAGON_HVX_GET_V0(v_1_23_22), HEXAGON_HVX_GET_V0(v_1_19_18), -16);
  v_0_23_22 = Q6_W_vshuff_VVR(HEXAGON_HVX_GET_V1(v_1_23_22), HEXAGON_HVX_GET_V1(v_1_19_18), -16);
  v_0_25_24 = Q6_W_vshuff_VVR(HEXAGON_HVX_GET_V0(v_1_29_28), HEXAGON_HVX_GET_V0(v_1_25_24), -16);
  v_0_27_26 = Q6_W_vshuff_VVR(HEXAGON_HVX_GET_V1(v_1_29_28), HEXAGON_HVX_GET_V1(v_1_25_24), -16);
  v_0_29_28 = Q6_W_vshuff_VVR(HEXAGON_HVX_GET_V0(v_1_31_30), HEXAGON_HVX_GET_V0(v_1_27_26), -16);
  v_0_31_30 = Q6_W_vshuff_VVR(HEXAGON_HVX_GET_V1(v_1_31_30), HEXAGON_HVX_GET_V1(v_1_27_26), -16);

  // Shuffle the 256-bit lanes.
  v_1_1_0 = Q6_W_vshuff_VVR(HEXAGON_HVX_GET_V0(v_0_9_8), HEXAGON_HVX_GET_V0(v_0_1_0), -32);
  v_1_3_2 = Q6_W_vshuff_VVR(HEXAGON_HVX_GET_V1(v_0_9_8), HEXAGON_HVX_GET_V1(v_0_1_0), -32);
  v_1_5_4 = Q6_W_vshuff_VVR(HEXAGON_HVX_GET_V0(v_0_11_10), HEXAGON_HVX_GET_V0(v_0_3_2), -32);
  v_1_7_6 = Q6_W_vshuff_VVR(HEXAGON_HVX_GET_V1(v_0_11_10), HEXAGON_HVX_GET_V1(v_0_3_2), -32);
  v_1_9_8 = Q6_W_vshuff_VVR(HEXAGON_HVX_GET_V0(v_0_13_12), HEXAGON_HVX_GET_V0(v_0_5_4), -32);
  v_1_11_10 = Q6_W_vshuff_VVR(HEXAGON_HVX_GET_V1(v_0_13_12), HEXAGON_HVX_GET_V1(v_0_5_4), -32);
  v_1_13_12 = Q6_W_vshuff_VVR(HEXAGON_HVX_GET_V0(v_0_15_14), HEXAGON_HVX_GET_V0(v_0_7_6), -32);
  v_1_15_14 = Q6_W_vshuff_VVR(HEXAGON_HVX_GET_V1(v_0_15_14), HEXAGON_HVX_GET_V1(v_0_7_6), -32);
  v_1_17_16 = Q6_W_vshuff_VVR(HEXAGON_HVX_GET_V0(v_0_25_24), HEXAGON_HVX_GET_V0(v_0_17_16), -32);
  v_1_19_18 = Q6_W_vshuff_VVR(HEXAGON_HVX_GET_V1(v_0_25_24), HEXAGON_HVX_GET_V1(v_0_17_16), -32);
  v_1_21_20 = Q6_W_vshuff_VVR(HEXAGON_HVX_GET_V0(v_0_27_26), HEXAGON_HVX_GET_V0(v_0_19_18), -32);
  v_1_23_22 = Q6_W_vshuff_VVR(HEXAGON_HVX_GET_V1(v_0_27_26), HEXAGON_HVX_GET_V1(v_0_19_18), -32);
  v_1_25_24 = Q6_W_vshuff_VVR(HEXAGON_HVX_GET_V0(v_0_29_28), HEXAGON_HVX_GET_V0(v_0_21_20), -32);
  v_1_27_26 = Q6_W_vshuff_VVR(HEXAGON_HVX_GET_V1(v_0_29_28), HEXAGON_HVX_GET_V1(v_0_21_20), -32);
  v_1_29_28 = Q6_W_vshuff_VVR(HEXAGON_HVX_GET_V0(v_0_31_30), HEXAGON_HVX_GET_V0(v_0_23_22), -32);
  v_1_31_30 = Q6_W_vshuff_VVR(HEXAGON_HVX_GET_V1(v_0_31_30), HEXAGON_HVX_GET_V1(v_0_23_22), -32);

  // Shuffle the 512-bit lanes.
  v_0_1_0 = Q6_W_vshuff_VVR(HEXAGON_HVX_GET_V0(v_1_17_16), HEXAGON_HVX_GET_V0(v_1_1_0), -64);
  v_0_3_2 = Q6_W_vshuff_VVR(HEXAGON_HVX_GET_V1(v_1_17_16), HEXAGON_HVX_GET_V1(v_1_1_0), -64);
  v_0_5_4 = Q6_W_vshuff_VVR(HEXAGON_HVX_GET_V0(v_1_19_18), HEXAGON_HVX_GET_V0(v_1_3_2), -64);
  v_0_7_6 = Q6_W_vshuff_VVR(HEXAGON_HVX_GET_V1(v_1_19_18), HEXAGON_HVX_GET_V1(v_1_3_2), -64);
  v_0_9_8 = Q6_W_vshuff_VVR(HEXAGON_HVX_GET_V0(v_1_21_20), HEXAGON_HVX_GET_V0(v_1_5_4), -64);
  v_0_11_10 = Q6_W_vshuff_VVR(HEXAGON_HVX_GET_V1(v_1_21_20), HEXAGON_HVX_GET_V1(v_1_5_4), -64);
  v_0_13_12 = Q6_W_vshuff_VVR(HEXAGON_HVX_GET_V0(v_1_23_22), HEXAGON_HVX_GET_V0(v_1_7_6), -64);
  v_0_15_14 = Q6_W_vshuff_VVR(HEXAGON_HVX_GET_V1(v_1_23_22), HEXAGON_HVX_GET_V1(v_1_7_6), -64);
  v_0_17_16 = Q6_W_vshuff_VVR(HEXAGON_HVX_GET_V0(v_1_25_24), HEXAGON_HVX_GET_V0(v_1_9_8), -64);
  v_0_19_18 = Q6_W_vshuff_VVR(HEXAGON_HVX_GET_V1(v_1_25_24), HEXAGON_HVX_GET_V1(v_1_9_8), -64);
  v_0_21_20 = Q6_W_vshuff_VVR(HEXAGON_HVX_GET_V0(v_1_27_26), HEXAGON_HVX_GET_V0(v_1_11_10), -64);
  v_0_23_22 = Q6_W_vshuff_VVR(HEXAGON_HVX_GET_V1(v_1_27_26), HEXAGON_HVX_GET_V1(v_1_11_10), -64);
  v_0_25_24 = Q6_W_vshuff_VVR(HEXAGON_HVX_GET_V0(v_1_29_28), HEXAGON_HVX_GET_V0(v_1_13_12), -64);
  v_0_27_26 = Q6_W_vshuff_VVR(HEXAGON_HVX_GET_V1(v_1_29_28), HEXAGON_HVX_GET_V1(v_1_13_12), -64);
  v_0_29_28 = Q6_W_vshuff_VVR(HEXAGON_HVX_GET_V0(v_1_31_30), HEXAGON_HVX_GET_V0(v_1_15_14), -64);
  v_0_31_30 = Q6_W_vshuff_VVR(HEXAGON_HVX_GET_V1(v_1_31_30), HEXAGON_HVX_GET_V1(v_1_15_14), -64);

  kernel.packet[0] = Packet32f::Create(HEXAGON_HVX_GET_V0(v_0_1_0));
  kernel.packet[1] = Packet32f::Create(HEXAGON_HVX_GET_V1(v_0_1_0));
  kernel.packet[2] = Packet32f::Create(HEXAGON_HVX_GET_V0(v_0_3_2));
  kernel.packet[3] = Packet32f::Create(HEXAGON_HVX_GET_V1(v_0_3_2));
  kernel.packet[4] = Packet32f::Create(HEXAGON_HVX_GET_V0(v_0_5_4));
  kernel.packet[5] = Packet32f::Create(HEXAGON_HVX_GET_V1(v_0_5_4));
  kernel.packet[6] = Packet32f::Create(HEXAGON_HVX_GET_V0(v_0_7_6));
  kernel.packet[7] = Packet32f::Create(HEXAGON_HVX_GET_V1(v_0_7_6));
  kernel.packet[8] = Packet32f::Create(HEXAGON_HVX_GET_V0(v_0_9_8));
  kernel.packet[9] = Packet32f::Create(HEXAGON_HVX_GET_V1(v_0_9_8));
  kernel.packet[10] = Packet32f::Create(HEXAGON_HVX_GET_V0(v_0_11_10));
  kernel.packet[11] = Packet32f::Create(HEXAGON_HVX_GET_V1(v_0_11_10));
  kernel.packet[12] = Packet32f::Create(HEXAGON_HVX_GET_V0(v_0_13_12));
  kernel.packet[13] = Packet32f::Create(HEXAGON_HVX_GET_V1(v_0_13_12));
  kernel.packet[14] = Packet32f::Create(HEXAGON_HVX_GET_V0(v_0_15_14));
  kernel.packet[15] = Packet32f::Create(HEXAGON_HVX_GET_V1(v_0_15_14));
  kernel.packet[16] = Packet32f::Create(HEXAGON_HVX_GET_V0(v_0_17_16));
  kernel.packet[17] = Packet32f::Create(HEXAGON_HVX_GET_V1(v_0_17_16));
  kernel.packet[18] = Packet32f::Create(HEXAGON_HVX_GET_V0(v_0_19_18));
  kernel.packet[19] = Packet32f::Create(HEXAGON_HVX_GET_V1(v_0_19_18));
  kernel.packet[20] = Packet32f::Create(HEXAGON_HVX_GET_V0(v_0_21_20));
  kernel.packet[21] = Packet32f::Create(HEXAGON_HVX_GET_V1(v_0_21_20));
  kernel.packet[22] = Packet32f::Create(HEXAGON_HVX_GET_V0(v_0_23_22));
  kernel.packet[23] = Packet32f::Create(HEXAGON_HVX_GET_V1(v_0_23_22));
  kernel.packet[24] = Packet32f::Create(HEXAGON_HVX_GET_V0(v_0_25_24));
  kernel.packet[25] = Packet32f::Create(HEXAGON_HVX_GET_V1(v_0_25_24));
  kernel.packet[26] = Packet32f::Create(HEXAGON_HVX_GET_V0(v_0_27_26));
  kernel.packet[27] = Packet32f::Create(HEXAGON_HVX_GET_V1(v_0_27_26));
  kernel.packet[28] = Packet32f::Create(HEXAGON_HVX_GET_V0(v_0_29_28));
  kernel.packet[29] = Packet32f::Create(HEXAGON_HVX_GET_V1(v_0_29_28));
  kernel.packet[30] = Packet32f::Create(HEXAGON_HVX_GET_V0(v_0_31_30));
  kernel.packet[31] = Packet32f::Create(HEXAGON_HVX_GET_V1(v_0_31_30));
}

template <HVXPacketSize T>
EIGEN_STRONG_INLINE float predux_hvx(const HVXPacket<T>& a) {
  const Index packet_size = unpacket_traits<HVXPacket<T>>::size;
  HVX_Vector vsum = Q6_Vqf32_vadd_VsfVsf(a.Get(), Q6_V_vror_VR(a.Get(), sizeof(float)));
  for (int i = 2; i < packet_size; i <<= 1) {
    vsum = Q6_Vqf32_vadd_Vqf32Vqf32(vsum, Q6_V_vror_VR(vsum, i * sizeof(float)));
  }
  return pfirst(HVXPacket<T>::Create(Q6_Vsf_equals_Vqf32(vsum)));
}
template <>
EIGEN_STRONG_INLINE float predux<Packet32f>(const Packet32f& a) {
  return predux_hvx(a);
}
template <>
EIGEN_STRONG_INLINE float predux<Packet16f>(const Packet16f& a) {
  return predux_hvx(a);
}
template <>
EIGEN_STRONG_INLINE float predux<Packet8f>(const Packet8f& a) {
  return predux_hvx(a);
}

template <HVXPacketSize T>
EIGEN_STRONG_INLINE HVXPacket<T> ploaddup_hvx(const float* from) {
  constexpr Index size = unpacket_traits<HVXPacket<T>>::size / 2;
  HVX_Vector load = HVX_load_partial<size, 0>(from);
  HVX_VectorPair dup = Q6_W_vshuff_VVR(load, load, -4);
  return HVXPacket<T>::Create(HEXAGON_HVX_GET_V0(dup));
}
template <>
EIGEN_STRONG_INLINE Packet32f ploaddup(const float* from) {
  return ploaddup_hvx<HVXPacketSize::Full>(from);
}
template <>
EIGEN_STRONG_INLINE Packet16f ploaddup(const float* from) {
  return ploaddup_hvx<HVXPacketSize::Half>(from);
}
template <>
EIGEN_STRONG_INLINE Packet8f ploaddup(const float* from) {
  return ploaddup_hvx<HVXPacketSize::Quarter>(from);
}

template <HVXPacketSize T>
EIGEN_STRONG_INLINE HVXPacket<T> ploadquad_hvx(const float* from) {
  constexpr Index size = unpacket_traits<HVXPacket<T>>::size / 4;
  HVX_Vector load = HVX_load_partial<size, 0>(from);
  HVX_VectorPair dup = Q6_W_vshuff_VVR(load, load, -4);
  HVX_VectorPair quad = Q6_W_vshuff_VVR(HEXAGON_HVX_GET_V0(dup), HEXAGON_HVX_GET_V0(dup), -8);
  return HVXPacket<T>::Create(HEXAGON_HVX_GET_V0(quad));
}
template <>
EIGEN_STRONG_INLINE Packet32f ploadquad(const float* from) {
  return ploadquad_hvx<HVXPacketSize::Full>(from);
}
template <>
EIGEN_STRONG_INLINE Packet16f ploadquad(const float* from) {
  return ploadquad_hvx<HVXPacketSize::Half>(from);
}
template <>
EIGEN_STRONG_INLINE Packet8f ploadquad(const float* from) {
  return ploadquad_hvx<HVXPacketSize::Quarter>(from);
}

template <>
EIGEN_STRONG_INLINE Packet32f preverse(const Packet32f& a) {
  HVX_Vector delta = Q6_Vb_vsplat_R(0x7c);
  return Packet32f::Create(Q6_V_vdelta_VV(a.Get(), delta));
}

template <>
EIGEN_STRONG_INLINE Packet16f preverse(const Packet16f& a) {
  HVX_Vector delta = Q6_Vb_vsplat_R(0x3c);
  return Packet16f::Create(Q6_V_vdelta_VV(a.Get(), delta));
}

template <>
EIGEN_STRONG_INLINE Packet8f preverse(const Packet8f& a) {
  HVX_Vector delta = Q6_Vb_vsplat_R(0x1c);
  return Packet8f::Create(Q6_V_vdelta_VV(a.Get(), delta));
}

template <HVXPacketSize T>
EIGEN_STRONG_INLINE HVXPacket<T> pmin_hvx(const HVXPacket<T>& a, const HVXPacket<T>& b) {
  return HVXPacket<T>::Create(Q6_Vsf_vmin_VsfVsf(a.Get(), b.Get()));
}
template <>
EIGEN_STRONG_INLINE Packet32f pmin(const Packet32f& a, const Packet32f& b) {
  return pmin_hvx(a, b);
}
template <>
EIGEN_STRONG_INLINE Packet16f pmin(const Packet16f& a, const Packet16f& b) {
  return pmin_hvx(a, b);
}
template <>
EIGEN_STRONG_INLINE Packet8f pmin(const Packet8f& a, const Packet8f& b) {
  return pmin_hvx(a, b);
}

template <HVXPacketSize T>
EIGEN_STRONG_INLINE HVXPacket<T> pmax_hvx(const HVXPacket<T>& a, const HVXPacket<T>& b) {
  return HVXPacket<T>::Create(Q6_Vsf_vmax_VsfVsf(a.Get(), b.Get()));
}
template <>
EIGEN_STRONG_INLINE Packet32f pmax(const Packet32f& a, const Packet32f& b) {
  return pmax_hvx(a, b);
}
template <>
EIGEN_STRONG_INLINE Packet16f pmax(const Packet16f& a, const Packet16f& b) {
  return pmax_hvx(a, b);
}
template <>
EIGEN_STRONG_INLINE Packet8f pmax(const Packet8f& a, const Packet8f& b) {
  return pmax_hvx(a, b);
}

template <HVXPacketSize T>
EIGEN_STRONG_INLINE HVXPacket<T> pand_hvx(const HVXPacket<T>& a, const HVXPacket<T>& b) {
  return HVXPacket<T>::Create(a.Get() & b.Get());
}
template <>
EIGEN_STRONG_INLINE Packet32f pand(const Packet32f& a, const Packet32f& b) {
  return pand_hvx(a, b);
}
template <>
EIGEN_STRONG_INLINE Packet16f pand(const Packet16f& a, const Packet16f& b) {
  return pand_hvx(a, b);
}
template <>
EIGEN_STRONG_INLINE Packet8f pand(const Packet8f& a, const Packet8f& b) {
  return pand_hvx(a, b);
}

template <HVXPacketSize T>
EIGEN_STRONG_INLINE HVXPacket<T> por_hvx(const HVXPacket<T>& a, const HVXPacket<T>& b) {
  return HVXPacket<T>::Create(a.Get() | b.Get());
}
template <>
EIGEN_STRONG_INLINE Packet32f por(const Packet32f& a, const Packet32f& b) {
  return por_hvx(a, b);
}
template <>
EIGEN_STRONG_INLINE Packet16f por(const Packet16f& a, const Packet16f& b) {
  return por_hvx(a, b);
}
template <>
EIGEN_STRONG_INLINE Packet8f por(const Packet8f& a, const Packet8f& b) {
  return por_hvx(a, b);
}

template <HVXPacketSize T>
EIGEN_STRONG_INLINE HVXPacket<T> pxor_hvx(const HVXPacket<T>& a, const HVXPacket<T>& b) {
  return HVXPacket<T>::Create(a.Get() ^ b.Get());
}
template <>
EIGEN_STRONG_INLINE Packet32f pxor(const Packet32f& a, const Packet32f& b) {
  return pxor_hvx(a, b);
}
template <>
EIGEN_STRONG_INLINE Packet16f pxor(const Packet16f& a, const Packet16f& b) {
  return pxor_hvx(a, b);
}
template <>
EIGEN_STRONG_INLINE Packet8f pxor(const Packet8f& a, const Packet8f& b) {
  return pxor_hvx(a, b);
}

template <HVXPacketSize T>
EIGEN_STRONG_INLINE HVXPacket<T> pnot_hvx(const HVXPacket<T>& a) {
  return HVXPacket<T>::Create(~a.Get());
}
template <>
EIGEN_STRONG_INLINE Packet32f pnot(const Packet32f& a) {
  return pnot_hvx(a);
}
template <>
EIGEN_STRONG_INLINE Packet16f pnot(const Packet16f& a) {
  return pnot_hvx(a);
}
template <>
EIGEN_STRONG_INLINE Packet8f pnot(const Packet8f& a) {
  return pnot_hvx(a);
}

template <HVXPacketSize T>
EIGEN_STRONG_INLINE HVXPacket<T> pselect_hvx(const HVXPacket<T>& mask, const HVXPacket<T>& a, const HVXPacket<T>& b) {
  HVX_VectorPred pred = Q6_Q_vcmp_eq_VwVw(mask.Get(), Q6_V_vzero());
  return HVXPacket<T>::Create(Q6_V_vmux_QVV(pred, b.Get(), a.Get()));
}
template <>
EIGEN_STRONG_INLINE Packet32f pselect(const Packet32f& mask, const Packet32f& a, const Packet32f& b) {
  return pselect_hvx(mask, a, b);
}
template <>
EIGEN_STRONG_INLINE Packet16f pselect(const Packet16f& mask, const Packet16f& a, const Packet16f& b) {
  return pselect_hvx(mask, a, b);
}
template <>
EIGEN_STRONG_INLINE Packet8f pselect(const Packet8f& mask, const Packet8f& a, const Packet8f& b) {
  return pselect_hvx(mask, a, b);
}

template <HVXPacketSize T, typename Op>
EIGEN_STRONG_INLINE float predux_generic(const HVXPacket<T>& a, Op op) {
  const Index packet_size = unpacket_traits<HVXPacket<T>>::size;
  HVXPacket<T> vredux = a;
  for (int i = 1; i < packet_size; i <<= 1) {
    vredux = op(vredux, HVXPacket<T>::Create(Q6_V_vror_VR(vredux.Get(), i * sizeof(float))));
  }
  return pfirst(vredux);
}

template <>
EIGEN_STRONG_INLINE float predux_max(const Packet32f& a) {
  return predux_generic(a, pmax<Packet32f>);
}
template <>
EIGEN_STRONG_INLINE float predux_max(const Packet16f& a) {
  return predux_generic(a, pmax<Packet16f>);
}
template <>
EIGEN_STRONG_INLINE float predux_max(const Packet8f& a) {
  return predux_generic(a, pmax<Packet8f>);
}

template <>
EIGEN_STRONG_INLINE float predux_min(const Packet32f& a) {
  return predux_generic(a, pmin<Packet32f>);
}
template <>
EIGEN_STRONG_INLINE float predux_min(const Packet16f& a) {
  return predux_generic(a, pmin<Packet16f>);
}
template <>
EIGEN_STRONG_INLINE float predux_min(const Packet8f& a) {
  return predux_generic(a, pmin<Packet8f>);
}

template <>
EIGEN_STRONG_INLINE bool predux_any(const Packet32f& a) {
  return predux_generic(a, por<Packet32f>) != 0.0f;
}
template <>
EIGEN_STRONG_INLINE bool predux_any(const Packet16f& a) {
  return predux_generic(a, por<Packet16f>) != 0.0f;
}
template <>
EIGEN_STRONG_INLINE bool predux_any(const Packet8f& a) {
  return predux_generic(a, por<Packet8f>) != 0.0f;
}

static const float index_vsf[32]
    __attribute__((aligned(__HVX_LENGTH__))) = {0,  1,  2,  3,  4,  5,  6,  7,  8,  9,  10, 11, 12, 13, 14, 15,
                                                16, 17, 18, 19, 20, 21, 22, 23, 24, 25, 26, 27, 28, 29, 30, 31};

template <HVXPacketSize T>
EIGEN_STRONG_INLINE HVXPacket<T> plset_hvx(const float& a) {
  return padd(pload<HVXPacket<T>>(index_vsf), pset1<HVXPacket<T>>(a));
}
template <>
EIGEN_STRONG_INLINE Packet32f plset(const float& a) {
  return plset_hvx<HVXPacketSize::Full>(a);
}
template <>
EIGEN_STRONG_INLINE Packet16f plset(const float& a) {
  return plset_hvx<HVXPacketSize::Half>(a);
}
template <>
EIGEN_STRONG_INLINE Packet8f plset(const float& a) {
  return plset_hvx<HVXPacketSize::Quarter>(a);
}

template <HVXPacketSize T>
EIGEN_STRONG_INLINE void pscatter_hvx(float* to, const HVXPacket<T>& from, Index stride) {
  const Index packet_size = unpacket_traits<HVXPacket<T>>::size;
  float elements[packet_size] __attribute__((aligned(__HVX_LENGTH__)));
  pstore<float>(elements, from);
  for (Index i = 0; i < packet_size; ++i) {
    to[i * stride] = elements[i];
  }
}
<<<<<<< HEAD
template <>
EIGEN_STRONG_INLINE void pscatter<float, Packet32f>(float* to, const Packet32f& from, Index stride) {
  pscatter_hvx(to, from, stride);
}
template <>
EIGEN_STRONG_INLINE void pscatter<float, Packet16f>(float* to, const Packet16f& from, Index stride) {
  pscatter_hvx(to, from, stride);
}
template <>
EIGEN_STRONG_INLINE void pscatter<float, Packet8f>(float* to, const Packet8f& from, Index stride) {
  pscatter_hvx(to, from, stride);
}

template <HVXPacketSize T>
EIGEN_STRONG_INLINE HVXPacket<T> pgather_hvx(const float* from, Index stride) {
  const Index packet_size = unpacket_traits<HVXPacket<T>>::size;
  float elements[packet_size] __attribute__((aligned(__HVX_LENGTH__)));
  for (Index i = 0; i < packet_size; i++) {
    elements[i] = from[i * stride];
  }
  return pload<HVXPacket<T>>(elements);
}
template <>
EIGEN_STRONG_INLINE Packet32f pgather<float, Packet32f>(const float* from, Index stride) {
  return pgather_hvx<HVXPacketSize::Full>(from, stride);
}
template <>
EIGEN_STRONG_INLINE Packet16f pgather<float, Packet16f>(const float* from, Index stride) {
  return pgather_hvx<HVXPacketSize::Half>(from, stride);
}
template <>
EIGEN_STRONG_INLINE Packet8f pgather<float, Packet8f>(const float* from, Index stride) {
  return pgather_hvx<HVXPacketSize::Quarter>(from, stride);
}

template <>
EIGEN_STRONG_INLINE float pmadd(const float& a, const float& b, const float& c) {
  return a * b + c;
}
template <>
EIGEN_STRONG_INLINE float pmsub(const float& a, const float& b, const float& c) {
  return a * b - c;
}
template <>
EIGEN_STRONG_INLINE float pnmadd(const float& a, const float& b, const float& c) {
  return c - a * b;
}
template <>
EIGEN_STRONG_INLINE float pnmsub(const float& a, const float& b, const float& c) {
  return -c - a * b;
=======
template <>
EIGEN_STRONG_INLINE void pscatter<float, Packet32f>(float* to, const Packet32f& from, Index stride) {
  pscatter_hvx(to, from, stride);
}
template <>
EIGEN_STRONG_INLINE void pscatter<float, Packet16f>(float* to, const Packet16f& from, Index stride) {
  pscatter_hvx(to, from, stride);
}
template <>
EIGEN_STRONG_INLINE void pscatter<float, Packet8f>(float* to, const Packet8f& from, Index stride) {
  pscatter_hvx(to, from, stride);
}

template <HVXPacketSize T>
EIGEN_STRONG_INLINE HVXPacket<T> pgather_hvx(const float* from, Index stride) {
  const Index packet_size = unpacket_traits<HVXPacket<T>>::size;
  float elements[packet_size] __attribute__((aligned(__HVX_LENGTH__)));
  for (Index i = 0; i < packet_size; i++) {
    elements[i] = from[i * stride];
  }
  return pload<HVXPacket<T>>(elements);
}
template <>
EIGEN_STRONG_INLINE Packet32f pgather<float, Packet32f>(const float* from, Index stride) {
  return pgather_hvx<HVXPacketSize::Full>(from, stride);
}
template <>
EIGEN_STRONG_INLINE Packet16f pgather<float, Packet16f>(const float* from, Index stride) {
  return pgather_hvx<HVXPacketSize::Half>(from, stride);
}
template <>
EIGEN_STRONG_INLINE Packet8f pgather<float, Packet8f>(const float* from, Index stride) {
  return pgather_hvx<HVXPacketSize::Quarter>(from, stride);
>>>>>>> d228bcdf
}

}  // end namespace internal
}  // end namespace Eigen

#endif  // __HVX__ && (__HVX_LENGTH__ == 128) && __HVX_ARCH__ >= 68

#endif  // EIGEN_HVX_PACKET_MATH_H<|MERGE_RESOLUTION|>--- conflicted
+++ resolved
@@ -48,7 +48,6 @@
   memcpy(&v, mem, __HVX_LENGTH__);
   return v;
 }
-<<<<<<< HEAD
 
 template <size_t Size, size_t Alignment, typename T>
 EIGEN_STRONG_INLINE HVX_Vector HVX_load_partial(const T* mem) {
@@ -98,57 +97,6 @@
   HVX_VectorPred ql_not = Q6_Q_vsetq_R(mem_addr);
   HVX_VectorPred qr = Q6_Q_vsetq2_R(right_off);
 
-=======
-
-template <size_t Size, size_t Alignment, typename T>
-EIGEN_STRONG_INLINE HVX_Vector HVX_load_partial(const T* mem) {
-#if defined(EIGEN_HVX_FAST_PARTIAL_VECTOR_LOAD)
-  // Fast partial vector load through aligned vmem load.
-  // The load may past end of array but is aligned to prevent memory fault.
-  HVX_Vector v0 = HVX_vmem<0>(mem);
-  HVX_Vector v1 = v0;
-  uintptr_t mem_addr = reinterpret_cast<uintptr_t>(mem);
-  EIGEN_IF_CONSTEXPR(Size * sizeof(T) <= Alignment) {
-    // Data size less than alignment will never cross multiple aligned vectors.
-    v1 = v0;
-  }
-  else {
-    uintptr_t left_off = mem_addr & (__HVX_LENGTH__ - 1);
-    if (left_off + Size * sizeof(T) > __HVX_LENGTH__) {
-      v1 = HVX_vmem<1>(mem);
-    } else {
-      v1 = v0;
-    }
-  }
-  return Q6_V_valign_VVR(v1, v0, mem_addr);
-#else
-  HVX_Vector v;
-  memcpy(&v, mem, Size * sizeof(T));
-  return v;
-#endif
-}
-
-template <typename T>
-EIGEN_STRONG_INLINE void HVX_store(T* mem, HVX_Vector v) {
-  memcpy(reinterpret_cast<HVX_Vector*>(mem), &v, __HVX_LENGTH__);
-}
-
-template <typename T>
-EIGEN_STRONG_INLINE void HVX_storeu(T* mem, HVX_Vector v) {
-  memcpy(mem, &v, __HVX_LENGTH__);
-}
-
-template <size_t Size, size_t Alignment, typename T>
-EIGEN_STRONG_INLINE void HVX_store_partial(T* mem, HVX_Vector v) {
-  uintptr_t mem_addr = reinterpret_cast<uintptr_t>(mem);
-  HVX_Vector value = Q6_V_vlalign_VVR(v, v, mem_addr);
-  uintptr_t left_off = mem_addr & (__HVX_LENGTH__ - 1);
-  uintptr_t right_off = left_off + Size * sizeof(T);
-
-  HVX_VectorPred ql_not = Q6_Q_vsetq_R(mem_addr);
-  HVX_VectorPred qr = Q6_Q_vsetq2_R(right_off);
-
->>>>>>> d228bcdf
   EIGEN_IF_CONSTEXPR(Size * sizeof(T) > Alignment) {
     if (right_off > __HVX_LENGTH__) {
       Q6_vmem_QRIV(qr, mem + __HVX_LENGTH__ / sizeof(T), value);
@@ -213,12 +161,6 @@
     HasBlend = 0,
 
     HasDiv = 0,
-<<<<<<< HEAD
-    HasFloor = 0,
-    HasCeil = 0,
-    HasRint = 0,
-=======
->>>>>>> d228bcdf
 
     HasSin = 0,
     HasCos = 0,
@@ -602,7 +544,6 @@
   // Shuffle the 32-bit lanes.
   HVX_VectorPair v_0_1_0 = Q6_W_vshuff_VVR(kernel.packet[1].Get(), kernel.packet[0].Get(), -4);
   HVX_VectorPair v_0_3_2 = Q6_W_vshuff_VVR(kernel.packet[3].Get(), kernel.packet[2].Get(), -4);
-<<<<<<< HEAD
 
   // Shuffle the 64-bit lanes.
   HVX_VectorPair v_1_1_0 = Q6_W_vshuff_VVR(HEXAGON_HVX_GET_V0(v_0_3_2), HEXAGON_HVX_GET_V0(v_0_1_0), -8);
@@ -613,18 +554,6 @@
   kernel.packet[3] = Packet8f::Create(Q6_V_valign_VVR(HEXAGON_HVX_GET_V0(v_1_1_0), HEXAGON_HVX_GET_V0(v_1_1_0), 96));
 }
 
-=======
-
-  // Shuffle the 64-bit lanes.
-  HVX_VectorPair v_1_1_0 = Q6_W_vshuff_VVR(HEXAGON_HVX_GET_V0(v_0_3_2), HEXAGON_HVX_GET_V0(v_0_1_0), -8);
-
-  kernel.packet[0] = Packet8f::Create(HEXAGON_HVX_GET_V0(v_1_1_0));
-  kernel.packet[1] = Packet8f::Create(Q6_V_valign_VVR(HEXAGON_HVX_GET_V0(v_1_1_0), HEXAGON_HVX_GET_V0(v_1_1_0), 32));
-  kernel.packet[2] = Packet8f::Create(Q6_V_valign_VVR(HEXAGON_HVX_GET_V0(v_1_1_0), HEXAGON_HVX_GET_V0(v_1_1_0), 64));
-  kernel.packet[3] = Packet8f::Create(Q6_V_valign_VVR(HEXAGON_HVX_GET_V0(v_1_1_0), HEXAGON_HVX_GET_V0(v_1_1_0), 96));
-}
-
->>>>>>> d228bcdf
 EIGEN_STRONG_INLINE void ptranspose(PacketBlock<Packet8f, 8>& kernel) {
   // Shuffle the 32-bit lanes.
   HVX_VectorPair v_0_1_0 = Q6_W_vshuff_VVR(kernel.packet[1].Get(), kernel.packet[0].Get(), -4);
@@ -1086,6 +1015,21 @@
   return plset_hvx<HVXPacketSize::Half>(a);
 }
 template <>
+EIGEN_STRONG_INLINE float pmadd(const float& a, const float& b, const float& c) {
+  return a * b + c;
+}
+template <>
+EIGEN_STRONG_INLINE float pmsub(const float& a, const float& b, const float& c) {
+  return a * b - c;
+}
+template <>
+EIGEN_STRONG_INLINE float pnmadd(const float& a, const float& b, const float& c) {
+  return c - a * b;
+}
+template <>
+EIGEN_STRONG_INLINE float pnmsub(const float& a, const float& b, const float& c) {
+  return -c - a * b;
+}
 EIGEN_STRONG_INLINE Packet8f plset(const float& a) {
   return plset_hvx<HVXPacketSize::Quarter>(a);
 }
@@ -1099,7 +1043,6 @@
     to[i * stride] = elements[i];
   }
 }
-<<<<<<< HEAD
 template <>
 EIGEN_STRONG_INLINE void pscatter<float, Packet32f>(float* to, const Packet32f& from, Index stride) {
   pscatter_hvx(to, from, stride);
@@ -1135,58 +1078,6 @@
   return pgather_hvx<HVXPacketSize::Quarter>(from, stride);
 }
 
-template <>
-EIGEN_STRONG_INLINE float pmadd(const float& a, const float& b, const float& c) {
-  return a * b + c;
-}
-template <>
-EIGEN_STRONG_INLINE float pmsub(const float& a, const float& b, const float& c) {
-  return a * b - c;
-}
-template <>
-EIGEN_STRONG_INLINE float pnmadd(const float& a, const float& b, const float& c) {
-  return c - a * b;
-}
-template <>
-EIGEN_STRONG_INLINE float pnmsub(const float& a, const float& b, const float& c) {
-  return -c - a * b;
-=======
-template <>
-EIGEN_STRONG_INLINE void pscatter<float, Packet32f>(float* to, const Packet32f& from, Index stride) {
-  pscatter_hvx(to, from, stride);
-}
-template <>
-EIGEN_STRONG_INLINE void pscatter<float, Packet16f>(float* to, const Packet16f& from, Index stride) {
-  pscatter_hvx(to, from, stride);
-}
-template <>
-EIGEN_STRONG_INLINE void pscatter<float, Packet8f>(float* to, const Packet8f& from, Index stride) {
-  pscatter_hvx(to, from, stride);
-}
-
-template <HVXPacketSize T>
-EIGEN_STRONG_INLINE HVXPacket<T> pgather_hvx(const float* from, Index stride) {
-  const Index packet_size = unpacket_traits<HVXPacket<T>>::size;
-  float elements[packet_size] __attribute__((aligned(__HVX_LENGTH__)));
-  for (Index i = 0; i < packet_size; i++) {
-    elements[i] = from[i * stride];
-  }
-  return pload<HVXPacket<T>>(elements);
-}
-template <>
-EIGEN_STRONG_INLINE Packet32f pgather<float, Packet32f>(const float* from, Index stride) {
-  return pgather_hvx<HVXPacketSize::Full>(from, stride);
-}
-template <>
-EIGEN_STRONG_INLINE Packet16f pgather<float, Packet16f>(const float* from, Index stride) {
-  return pgather_hvx<HVXPacketSize::Half>(from, stride);
-}
-template <>
-EIGEN_STRONG_INLINE Packet8f pgather<float, Packet8f>(const float* from, Index stride) {
-  return pgather_hvx<HVXPacketSize::Quarter>(from, stride);
->>>>>>> d228bcdf
-}
-
 }  // end namespace internal
 }  // end namespace Eigen
 
