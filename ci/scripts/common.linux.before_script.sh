--- conflicted
+++ resolved
@@ -16,13 +16,7 @@
 # geographical region.
 export DEBIAN_FRONTEND=noninteractive
 apt-get update -y > /dev/null
-<<<<<<< HEAD
 apt-get install -y --no-install-recommends software-properties-common ninja-build cmake git gpg-agent > /dev/null
-add-apt-repository -y ppa:ubuntu-toolchain-r/test > /dev/null
-apt-get update -y > /dev/null
-=======
-apt-get install -y --no-install-recommends ninja-build cmake git > /dev/null
->>>>>>> db8bd5b8
 
 # Install required dependencies and set up compilers.
 # These are required even for testing to ensure that dynamic runtime libraries
