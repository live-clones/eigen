// This file is part of Eigen, a lightweight C++ template library
// for linear algebra.
//
// Copyright (C) 2009 Gael Guennebaud <g.gael@free.fr>
//
// Eigen is free software; you can redistribute it and/or
// modify it under the terms of the GNU Lesser General Public
// License as published by the Free Software Foundation; either
// version 3 of the License, or (at your option) any later version.
//
// Alternatively, you can redistribute it and/or
// modify it under the terms of the GNU General Public License as
// published by the Free Software Foundation; either version 2 of
// the License, or (at your option) any later version.
//
// Eigen is distributed in the hope that it will be useful, but WITHOUT ANY
// WARRANTY; without even the implied warranty of MERCHANTABILITY or FITNESS
// FOR A PARTICULAR PURPOSE. See the GNU Lesser General Public License or the
// GNU General Public License for more details.
//
// You should have received a copy of the GNU Lesser General Public
// License and a copy of the GNU General Public License along with
// Eigen. If not, see <http://www.gnu.org/licenses/>.

#ifndef EIGEN_SPARSE_DIAGONAL_PRODUCT_H
#define EIGEN_SPARSE_DIAGONAL_PRODUCT_H

// The product of a diagonal matrix with a sparse matrix can be easily
// implemented using expression template.
// We have two consider very different cases:
// 1 - diag * row-major sparse
//     => each inner vector <=> scalar * sparse vector product
//     => so we can reuse CwiseUnaryOp::InnerIterator
// 2 - diag * col-major sparse
//     => each inner vector <=> densevector * sparse vector cwise product
//     => again, we can reuse specialization of CwiseBinaryOp::InnerIterator
//        for that particular case
// The two other cases are symmetric.

template<typename Lhs, typename Rhs>
struct ei_traits<SparseDiagonalProduct<Lhs, Rhs> >
{
  typedef typename ei_cleantype<Lhs>::type _Lhs;
  typedef typename ei_cleantype<Rhs>::type _Rhs;
  typedef typename _Lhs::Scalar Scalar;
  typedef Sparse StorageType;
  enum {
    RowsAtCompileTime = _Lhs::RowsAtCompileTime,
    ColsAtCompileTime = _Rhs::ColsAtCompileTime,

    MaxRowsAtCompileTime = _Lhs::MaxRowsAtCompileTime,
    MaxColsAtCompileTime = _Rhs::MaxColsAtCompileTime,

    SparseFlags = ei_is_diagonal<_Lhs>::ret ? int(_Rhs::Flags) : int(_Lhs::Flags),
    Flags = (SparseFlags&RowMajorBit),
    CoeffReadCost = Dynamic
  };
};

enum {SDP_IsDiagonal, SDP_IsSparseRowMajor, SDP_IsSparseColMajor};
template<typename Lhs, typename Rhs, typename SparseDiagonalProductType, int RhsMode, int LhsMode>
class ei_sparse_diagonal_product_inner_iterator_selector;

template<typename Lhs, typename Rhs>
class SparseDiagonalProduct
  : public SparseMatrixBase<SparseDiagonalProduct<Lhs,Rhs> >,
    ei_no_assignment_operator
{
    typedef typename Lhs::Nested LhsNested;
    typedef typename Rhs::Nested RhsNested;

    typedef typename ei_cleantype<LhsNested>::type _LhsNested;
    typedef typename ei_cleantype<RhsNested>::type _RhsNested;

    enum {
      LhsMode = ei_is_diagonal<_LhsNested>::ret ? SDP_IsDiagonal
              : (_LhsNested::Flags&RowMajorBit) ? SDP_IsSparseRowMajor : SDP_IsSparseColMajor,
      RhsMode = ei_is_diagonal<_RhsNested>::ret ? SDP_IsDiagonal
              : (_RhsNested::Flags&RowMajorBit) ? SDP_IsSparseRowMajor : SDP_IsSparseColMajor
    };

  public:

    EIGEN_SPARSE_GENERIC_PUBLIC_INTERFACE(SparseDiagonalProduct)

    typedef ei_sparse_diagonal_product_inner_iterator_selector
                <_LhsNested,_RhsNested,SparseDiagonalProduct,LhsMode,RhsMode> InnerIterator;

    EIGEN_STRONG_INLINE SparseDiagonalProduct(const Lhs& lhs, const Rhs& rhs)
      : m_lhs(lhs), m_rhs(rhs)
    {
      ei_assert(lhs.cols() == rhs.rows() && "invalid sparse matrix * diagonal matrix product");
    }

    EIGEN_STRONG_INLINE int rows() const { return m_lhs.rows(); }
    EIGEN_STRONG_INLINE int cols() const { return m_rhs.cols(); }

    EIGEN_STRONG_INLINE const _LhsNested& lhs() const { return m_lhs; }
    EIGEN_STRONG_INLINE const _RhsNested& rhs() const { return m_rhs; }

  protected:
    LhsNested m_lhs;
    RhsNested m_rhs;
};


template<typename Lhs, typename Rhs, typename SparseDiagonalProductType>
class ei_sparse_diagonal_product_inner_iterator_selector
<Lhs,Rhs,SparseDiagonalProductType,SDP_IsDiagonal,SDP_IsSparseRowMajor>
  : public CwiseUnaryOp<ei_scalar_multiple_op<typename Lhs::Scalar>,Rhs>::InnerIterator
{
    typedef typename CwiseUnaryOp<ei_scalar_multiple_op<typename Lhs::Scalar>,Rhs>::InnerIterator Base;
  public:
    inline ei_sparse_diagonal_product_inner_iterator_selector(
              const SparseDiagonalProductType& expr, int outer)
      : Base(expr.rhs()*(expr.lhs().diagonal().coeff(outer)), outer)
    {}
};

template<typename Lhs, typename Rhs, typename SparseDiagonalProductType>
class ei_sparse_diagonal_product_inner_iterator_selector
<Lhs,Rhs,SparseDiagonalProductType,SDP_IsDiagonal,SDP_IsSparseColMajor>
  : public CwiseBinaryOp<
      ei_scalar_product_op<typename Lhs::Scalar>,
      SparseInnerVectorSet<Rhs,1>,
      typename Lhs::DiagonalVectorType>::InnerIterator
{
    typedef typename CwiseBinaryOp<
      ei_scalar_product_op<typename Lhs::Scalar>,
      SparseInnerVectorSet<Rhs,1>,
      typename Lhs::DiagonalVectorType>::InnerIterator Base;
  public:
    inline ei_sparse_diagonal_product_inner_iterator_selector(
              const SparseDiagonalProductType& expr, int outer)
      : Base(expr.rhs().innerVector(outer) .cwiseProduct(expr.lhs().diagonal()), 0)
    {}
};

template<typename Lhs, typename Rhs, typename SparseDiagonalProductType>
class ei_sparse_diagonal_product_inner_iterator_selector
<Lhs,Rhs,SparseDiagonalProductType,SDP_IsSparseColMajor,SDP_IsDiagonal>
  : public CwiseUnaryOp<ei_scalar_multiple_op<typename Rhs::Scalar>,Lhs>::InnerIterator
{
    typedef typename CwiseUnaryOp<ei_scalar_multiple_op<typename Rhs::Scalar>,Lhs>::InnerIterator Base;
  public:
    inline ei_sparse_diagonal_product_inner_iterator_selector(
              const SparseDiagonalProductType& expr, int outer)
      : Base(expr.lhs()*expr.rhs().diagonal().coeff(outer), outer)
    {}
};

template<typename Lhs, typename Rhs, typename SparseDiagonalProductType>
class ei_sparse_diagonal_product_inner_iterator_selector
<Lhs,Rhs,SparseDiagonalProductType,SDP_IsSparseRowMajor,SDP_IsDiagonal>
  : public CwiseBinaryOp<
      ei_scalar_product_op<typename Rhs::Scalar>,
      SparseInnerVectorSet<Lhs,1>,
      Transpose<typename Rhs::DiagonalVectorType> >::InnerIterator
{
    typedef typename CwiseBinaryOp<
      ei_scalar_product_op<typename Rhs::Scalar>,
      SparseInnerVectorSet<Lhs,1>,
      Transpose<typename Rhs::DiagonalVectorType> >::InnerIterator Base;
  public:
    inline ei_sparse_diagonal_product_inner_iterator_selector(
              const SparseDiagonalProductType& expr, int outer)
<<<<<<< HEAD
      : Base(expr.lhs().innerVector(outer) .cwiseProduct(expr.rhs().diagonal().transpose().nestByValue()), 0)
=======
      : Base(expr.lhs().innerVector(outer) .cwise()* expr.rhs().diagonal().transpose(), 0)
>>>>>>> eeec7d84
    {}
};

// SparseMatrixBase functions

template<typename Derived>
template<typename OtherDerived>
const SparseDiagonalProduct<Derived,OtherDerived>
SparseMatrixBase<Derived>::operator*(const DiagonalBase<OtherDerived> &other) const
{
  return SparseDiagonalProduct<Derived,OtherDerived>(this->derived(), other.derived());
}

#endif // EIGEN_SPARSE_DIAGONAL_PRODUCT_H<|MERGE_RESOLUTION|>--- conflicted
+++ resolved
@@ -164,11 +164,7 @@
   public:
     inline ei_sparse_diagonal_product_inner_iterator_selector(
               const SparseDiagonalProductType& expr, int outer)
-<<<<<<< HEAD
-      : Base(expr.lhs().innerVector(outer) .cwiseProduct(expr.rhs().diagonal().transpose().nestByValue()), 0)
-=======
-      : Base(expr.lhs().innerVector(outer) .cwise()* expr.rhs().diagonal().transpose(), 0)
->>>>>>> eeec7d84
+      : Base(expr.lhs().innerVector(outer) .cwiseProduct(expr.rhs().diagonal().transpose()), 0)
     {}
 };
 
