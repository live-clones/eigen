--- conflicted
+++ resolved
@@ -269,22 +269,12 @@
   Projective    = 0x20
 };
 
-<<<<<<< HEAD
-const int EiArch_Generic = 0x0;
-const int EiArch_SSE     = 0x1;
-const int EiArch_AltiVec = 0x2;
-
-enum DenseStorageMatrix {};
-enum DenseStorageArray {};
-
-=======
 namespace Architecture
 {
   enum Type {
     Generic = 0x0,
     SSE = 0x1,
     AltiVec = 0x2,
->>>>>>> eeec7d84
 #if defined EIGEN_VECTORIZE_SSE
     Target = SSE
 #elif defined EIGEN_VECTORIZE_ALTIVEC
@@ -295,4 +285,7 @@
   };
 }
 
+enum DenseStorageMatrix {};
+enum DenseStorageArray {};
+
 #endif // EIGEN_CONSTANTS_H